/*
 *  Multi-precision integer library
 *
 *  Copyright (C) 2006-2015, ARM Limited, All Rights Reserved
 *  SPDX-License-Identifier: Apache-2.0
 *
 *  Licensed under the Apache License, Version 2.0 (the "License"); you may
 *  not use this file except in compliance with the License.
 *  You may obtain a copy of the License at
 *
 *  http://www.apache.org/licenses/LICENSE-2.0
 *
 *  Unless required by applicable law or agreed to in writing, software
 *  distributed under the License is distributed on an "AS IS" BASIS, WITHOUT
 *  WARRANTIES OR CONDITIONS OF ANY KIND, either express or implied.
 *  See the License for the specific language governing permissions and
 *  limitations under the License.
 *
 *  This file is part of mbed TLS (https://tls.mbed.org)
 */

/*
 *  The following sources were referenced in the design of this Multi-precision
 *  Integer library:
 *
 *  [1] Handbook of Applied Cryptography - 1997
 *      Menezes, van Oorschot and Vanstone
 *
 *  [2] Multi-Precision Math
 *      Tom St Denis
 *      https://github.com/libtom/libtommath/blob/develop/tommath.pdf
 *
 *  [3] GNU Multi-Precision Arithmetic Library
 *      https://gmplib.org/manual/index.html
 *
 */

#if !defined(MBEDTLS_CONFIG_FILE)
#include "mbedtls/config.h"
#else
#include MBEDTLS_CONFIG_FILE
#endif

#if defined(MBEDTLS_BIGNUM_C)

#include "mbedtls/bignum.h"
#include "mbedtls/bn_mul.h"

#include <string.h>

#if defined(MBEDTLS_PLATFORM_C)
#include "mbedtls/platform.h"
#else
#include <stdio.h>
#include <stdlib.h>
#define mbedtls_printf     printf
#define mbedtls_calloc    calloc
#define mbedtls_free       free
#endif

/* Implementation that should never be optimized out by the compiler */
static void mbedtls_zeroize( void *v, size_t n ) {
    volatile unsigned char *p = v; while( n-- ) *p++ = 0;
}

#define ciL    (sizeof(mbedtls_mpi_uint))         /* chars in limb  */
#define biL    (ciL << 3)               /* bits  in limb  */
#define biH    (ciL << 2)               /* half limb size */

#define MPI_SIZE_T_MAX  ( (size_t) -1 ) /* SIZE_T_MAX is not standard */

/*
 * Convert between bits/chars and number of limbs
 * Divide first in order to avoid potential overflows
 */
#define BITS_TO_LIMBS(i)  ( (i) / biL + ( (i) % biL != 0 ) )
#define CHARS_TO_LIMBS(i) ( (i) / ciL + ( (i) % ciL != 0 ) )

/*
 * Initialize one MPI
 */
void mbedtls_mpi_init( mbedtls_mpi *X )
{
    if( X == NULL )
        return;

    X->s = 1;
    X->n = 0;
    X->p = NULL;
}

/*
 * Unallocate one MPI
 */
void mbedtls_mpi_free( mbedtls_mpi *X )
{
    if( X == NULL )
        return;

    if( X->p != NULL )
    {
        mbedtls_zeroize( X->p, X->n * ciL );
        mbedtls_free( X->p );
    }

    X->s = 1;
    X->n = 0;
    X->p = NULL;
}

/*
 * Enlarge to the specified number of limbs
 */
int mbedtls_mpi_grow( mbedtls_mpi *X, size_t nblimbs )
{
    mbedtls_mpi_uint *p;

    if( nblimbs > MBEDTLS_MPI_MAX_LIMBS )
        return( MBEDTLS_ERR_MPI_ALLOC_FAILED );

    if( X->n < nblimbs )
    {
        if( ( p = mbedtls_calloc( nblimbs, ciL ) ) == NULL )
            return( MBEDTLS_ERR_MPI_ALLOC_FAILED );

        if( X->p != NULL )
        {
            memcpy( p, X->p, X->n * ciL );
            mbedtls_zeroize( X->p, X->n * ciL );
            mbedtls_free( X->p );
        }

        X->n = nblimbs;
        X->p = p;
    }

    return( 0 );
}

/*
 * Resize down as much as possible,
 * while keeping at least the specified number of limbs
 */
int mbedtls_mpi_shrink( mbedtls_mpi *X, size_t nblimbs )
{
    mbedtls_mpi_uint *p;
    size_t i;

    /* Actually resize up in this case */
    if( X->n <= nblimbs )
        return( mbedtls_mpi_grow( X, nblimbs ) );

    for( i = X->n - 1; i > 0; i-- )
        if( X->p[i] != 0 )
            break;
    i++;

    if( i < nblimbs )
        i = nblimbs;

    if( ( p = mbedtls_calloc( i, ciL ) ) == NULL )
        return( MBEDTLS_ERR_MPI_ALLOC_FAILED );

    if( X->p != NULL )
    {
        memcpy( p, X->p, i * ciL );
        mbedtls_zeroize( X->p, X->n * ciL );
        mbedtls_free( X->p );
    }

    X->n = i;
    X->p = p;

    return( 0 );
}

/*
 * Copy the contents of Y into X
 */
int mbedtls_mpi_copy( mbedtls_mpi *X, const mbedtls_mpi *Y )
{
    int ret;
    size_t i;

    if( X == Y )
        return( 0 );

    if( Y->p == NULL )
    {
        mbedtls_mpi_free( X );
        return( 0 );
    }

    for( i = Y->n - 1; i > 0; i-- )
        if( Y->p[i] != 0 )
            break;
    i++;

    X->s = Y->s;

    MBEDTLS_MPI_CHK( mbedtls_mpi_grow( X, i ) );

    memset( X->p, 0, X->n * ciL );
    memcpy( X->p, Y->p, i * ciL );

cleanup:

    return( ret );
}

/*
 * Swap the contents of X and Y
 */
void mbedtls_mpi_swap( mbedtls_mpi *X, mbedtls_mpi *Y )
{
    mbedtls_mpi T;

    memcpy( &T,  X, sizeof( mbedtls_mpi ) );
    memcpy(  X,  Y, sizeof( mbedtls_mpi ) );
    memcpy(  Y, &T, sizeof( mbedtls_mpi ) );
}

/*
 * Conditionally assign X = Y, without leaking information
 * about whether the assignment was made or not.
 * (Leaking information about the respective sizes of X and Y is ok however.)
 */
int mbedtls_mpi_safe_cond_assign( mbedtls_mpi *X, const mbedtls_mpi *Y, unsigned char assign )
{
    int ret = 0;
    size_t i;

    /* make sure assign is 0 or 1 in a time-constant manner */
    assign = (assign | (unsigned char)-assign) >> 7;

    MBEDTLS_MPI_CHK( mbedtls_mpi_grow( X, Y->n ) );

    X->s = X->s * ( 1 - assign ) + Y->s * assign;

    for( i = 0; i < Y->n; i++ )
        X->p[i] = X->p[i] * ( 1 - assign ) + Y->p[i] * assign;

    for( ; i < X->n; i++ )
        X->p[i] *= ( 1 - assign );

cleanup:
    return( ret );
}

/*
 * Conditionally swap X and Y, without leaking information
 * about whether the swap was made or not.
 * Here it is not ok to simply swap the pointers, which whould lead to
 * different memory access patterns when X and Y are used afterwards.
 */
int mbedtls_mpi_safe_cond_swap( mbedtls_mpi *X, mbedtls_mpi *Y, unsigned char swap )
{
    int ret, s;
    size_t i;
    mbedtls_mpi_uint tmp;

    if( X == Y )
        return( 0 );

    /* make sure swap is 0 or 1 in a time-constant manner */
    swap = (swap | (unsigned char)-swap) >> 7;

    MBEDTLS_MPI_CHK( mbedtls_mpi_grow( X, Y->n ) );
    MBEDTLS_MPI_CHK( mbedtls_mpi_grow( Y, X->n ) );

    s = X->s;
    X->s = X->s * ( 1 - swap ) + Y->s * swap;
    Y->s = Y->s * ( 1 - swap ) +    s * swap;


    for( i = 0; i < X->n; i++ )
    {
        tmp = X->p[i];
        X->p[i] = X->p[i] * ( 1 - swap ) + Y->p[i] * swap;
        Y->p[i] = Y->p[i] * ( 1 - swap ) +     tmp * swap;
    }

cleanup:
    return( ret );
}

/*
 * Set value from integer
 */
int mbedtls_mpi_lset( mbedtls_mpi *X, mbedtls_mpi_sint z )
{
    int ret;

    MBEDTLS_MPI_CHK( mbedtls_mpi_grow( X, 1 ) );
    memset( X->p, 0, X->n * ciL );

    X->p[0] = ( z < 0 ) ? -z : z;
    X->s    = ( z < 0 ) ? -1 : 1;

cleanup:

    return( ret );
}

/*
 * Get a specific bit
 */
int mbedtls_mpi_get_bit( const mbedtls_mpi *X, size_t pos )
{
    if( X->n * biL <= pos )
        return( 0 );

    return( ( X->p[pos / biL] >> ( pos % biL ) ) & 0x01 );
}

/*
 * Set a bit to a specific value of 0 or 1
 */
int mbedtls_mpi_set_bit( mbedtls_mpi *X, size_t pos, unsigned char val )
{
    int ret = 0;
    size_t off = pos / biL;
    size_t idx = pos % biL;

    if( val != 0 && val != 1 )
        return( MBEDTLS_ERR_MPI_BAD_INPUT_DATA );

    if( X->n * biL <= pos )
    {
        if( val == 0 )
            return( 0 );

        MBEDTLS_MPI_CHK( mbedtls_mpi_grow( X, off + 1 ) );
    }

    X->p[off] &= ~( (mbedtls_mpi_uint) 0x01 << idx );
    X->p[off] |= (mbedtls_mpi_uint) val << idx;

cleanup:

    return( ret );
}

/*
 * Return the number of less significant zero-bits
 */
size_t mbedtls_mpi_lsb( const mbedtls_mpi *X )
{
    size_t i, j, count = 0;

    for( i = 0; i < X->n; i++ )
        for( j = 0; j < biL; j++, count++ )
            if( ( ( X->p[i] >> j ) & 1 ) != 0 )
                return( count );

    return( 0 );
}

/*
 * Count leading zero bits in a given integer
 */
static size_t mbedtls_clz( const mbedtls_mpi_uint x )
{
    size_t j;
    mbedtls_mpi_uint mask = (mbedtls_mpi_uint) 1 << (biL - 1);

    for( j = 0; j < biL; j++ )
    {
        if( x & mask ) break;

        mask >>= 1;
    }

    return j;
}

/*
 * Return the number of bits
 */
size_t mbedtls_mpi_bitlen( const mbedtls_mpi *X )
{
    size_t i, j;

    if( X->n == 0 )
        return( 0 );

    for( i = X->n - 1; i > 0; i-- )
        if( X->p[i] != 0 )
            break;

    j = biL - mbedtls_clz( X->p[i] );

    return( ( i * biL ) + j );
}

/*
 * Return the total size in bytes
 */
size_t mbedtls_mpi_size( const mbedtls_mpi *X )
{
    return( ( mbedtls_mpi_bitlen( X ) + 7 ) >> 3 );
}

/*
 * Convert an ASCII character to digit value
 */
static int mpi_get_digit( mbedtls_mpi_uint *d, int radix, char c )
{
    *d = 255;

    if( c >= 0x30 && c <= 0x39 ) *d = c - 0x30;
    if( c >= 0x41 && c <= 0x46 ) *d = c - 0x37;
    if( c >= 0x61 && c <= 0x66 ) *d = c - 0x57;

    if( *d >= (mbedtls_mpi_uint) radix )
        return( MBEDTLS_ERR_MPI_INVALID_CHARACTER );

    return( 0 );
}

/*
 * Import from an ASCII string
 */
int mbedtls_mpi_read_string( mbedtls_mpi *X, int radix, const char *s )
{
    int ret;
    size_t i, j, slen, n;
    mbedtls_mpi_uint d;
    mbedtls_mpi T;

    if( radix < 2 || radix > 16 )
        return( MBEDTLS_ERR_MPI_BAD_INPUT_DATA );

    mbedtls_mpi_init( &T );

    slen = strlen( s );

    if( radix == 16 )
    {
        if( slen > MPI_SIZE_T_MAX >> 2 )
            return( MBEDTLS_ERR_MPI_BAD_INPUT_DATA );

        n = BITS_TO_LIMBS( slen << 2 );

        MBEDTLS_MPI_CHK( mbedtls_mpi_grow( X, n ) );
        MBEDTLS_MPI_CHK( mbedtls_mpi_lset( X, 0 ) );

        for( i = slen, j = 0; i > 0; i--, j++ )
        {
            if( i == 1 && s[i - 1] == '-' )
            {
                X->s = -1;
                break;
            }

            MBEDTLS_MPI_CHK( mpi_get_digit( &d, radix, s[i - 1] ) );
            X->p[j / ( 2 * ciL )] |= d << ( ( j % ( 2 * ciL ) ) << 2 );
        }
    }
    else
    {
        MBEDTLS_MPI_CHK( mbedtls_mpi_lset( X, 0 ) );

        for( i = 0; i < slen; i++ )
        {
            if( i == 0 && s[i] == '-' )
            {
                X->s = -1;
                continue;
            }

            MBEDTLS_MPI_CHK( mpi_get_digit( &d, radix, s[i] ) );
            MBEDTLS_MPI_CHK( mbedtls_mpi_mul_int( &T, X, radix ) );

            if( X->s == 1 )
            {
                MBEDTLS_MPI_CHK( mbedtls_mpi_add_int( X, &T, d ) );
            }
            else
            {
                MBEDTLS_MPI_CHK( mbedtls_mpi_sub_int( X, &T, d ) );
            }
        }
    }

cleanup:

    mbedtls_mpi_free( &T );

    return( ret );
}

/*
 * Helper to write the digits high-order first
 */
static int mpi_write_hlp( mbedtls_mpi *X, int radix, char **p )
{
    int ret;
    mbedtls_mpi_uint r;

    if( radix < 2 || radix > 16 )
        return( MBEDTLS_ERR_MPI_BAD_INPUT_DATA );

    MBEDTLS_MPI_CHK( mbedtls_mpi_mod_int( &r, X, radix ) );
    MBEDTLS_MPI_CHK( mbedtls_mpi_div_int( X, NULL, X, radix ) );

    if( mbedtls_mpi_cmp_int( X, 0 ) != 0 )
        MBEDTLS_MPI_CHK( mpi_write_hlp( X, radix, p ) );

    if( r < 10 )
        *(*p)++ = (char)( r + 0x30 );
    else
        *(*p)++ = (char)( r + 0x37 );

cleanup:

    return( ret );
}

/*
 * Export into an ASCII string
 */
int mbedtls_mpi_write_string( const mbedtls_mpi *X, int radix,
                              char *buf, size_t buflen, size_t *olen )
{
    int ret = 0;
    size_t n;
    char *p;
    mbedtls_mpi T;

    if( radix < 2 || radix > 16 )
        return( MBEDTLS_ERR_MPI_BAD_INPUT_DATA );

    n = mbedtls_mpi_bitlen( X );
    if( radix >=  4 ) n >>= 1;
    if( radix >= 16 ) n >>= 1;
    /*
     * Round up the buffer length to an even value to ensure that there is
     * enough room for hexadecimal values that can be represented in an odd
     * number of digits.
     */
    n += 3 + ( ( n + 1 ) & 1 );

    if( buflen < n )
    {
        *olen = n;
        return( MBEDTLS_ERR_MPI_BUFFER_TOO_SMALL );
    }

    p = buf;
    mbedtls_mpi_init( &T );

    if( X->s == -1 )
        *p++ = '-';

    if( radix == 16 )
    {
        int c;
        size_t i, j, k;

        for( i = X->n, k = 0; i > 0; i-- )
        {
            for( j = ciL; j > 0; j-- )
            {
                c = ( X->p[i - 1] >> ( ( j - 1 ) << 3) ) & 0xFF;

                if( c == 0 && k == 0 && ( i + j ) != 2 )
                    continue;

                *(p++) = "0123456789ABCDEF" [c / 16];
                *(p++) = "0123456789ABCDEF" [c % 16];
                k = 1;
            }
        }
    }
    else
    {
        MBEDTLS_MPI_CHK( mbedtls_mpi_copy( &T, X ) );

        if( T.s == -1 )
            T.s = 1;

        MBEDTLS_MPI_CHK( mpi_write_hlp( &T, radix, &p ) );
    }

    *p++ = '\0';
    *olen = p - buf;

cleanup:

    mbedtls_mpi_free( &T );

    return( ret );
}

#if defined(MBEDTLS_FS_IO)
/*
 * Read X from an opened file
 */
int mbedtls_mpi_read_file( mbedtls_mpi *X, int radix, FILE *fin )
{
    mbedtls_mpi_uint d;
    size_t slen;
    char *p;
    /*
     * Buffer should have space for (short) label and decimal formatted MPI,
     * newline characters and '\0'
     */
    char s[ MBEDTLS_MPI_RW_BUFFER_SIZE ];

    memset( s, 0, sizeof( s ) );
    if( fgets( s, sizeof( s ) - 1, fin ) == NULL )
        return( MBEDTLS_ERR_MPI_FILE_IO_ERROR );

    slen = strlen( s );
    if( slen == sizeof( s ) - 2 )
        return( MBEDTLS_ERR_MPI_BUFFER_TOO_SMALL );

    if( slen > 0 && s[slen - 1] == '\n' ) { slen--; s[slen] = '\0'; }
    if( slen > 0 && s[slen - 1] == '\r' ) { slen--; s[slen] = '\0'; }

    p = s + slen;
    while( p-- > s )
        if( mpi_get_digit( &d, radix, *p ) != 0 )
            break;

    return( mbedtls_mpi_read_string( X, radix, p + 1 ) );
}

/*
 * Write X into an opened file (or stdout if fout == NULL)
 */
int mbedtls_mpi_write_file( const char *p, const mbedtls_mpi *X, int radix, FILE *fout )
{
    int ret;
    size_t n, slen, plen;
    /*
     * Buffer should have space for (short) label and decimal formatted MPI,
     * newline characters and '\0'
     */
    char s[ MBEDTLS_MPI_RW_BUFFER_SIZE ];

    memset( s, 0, sizeof( s ) );

    MBEDTLS_MPI_CHK( mbedtls_mpi_write_string( X, radix, s, sizeof( s ) - 2, &n ) );

    if( p == NULL ) p = "";

    plen = strlen( p );
    slen = strlen( s );
    s[slen++] = '\r';
    s[slen++] = '\n';

    if( fout != NULL )
    {
        if( fwrite( p, 1, plen, fout ) != plen ||
            fwrite( s, 1, slen, fout ) != slen )
            return( MBEDTLS_ERR_MPI_FILE_IO_ERROR );
    }
    else
        mbedtls_printf( "%s%s", p, s );

cleanup:

    return( ret );
}
#endif /* MBEDTLS_FS_IO */

/*
 * Import X from unsigned binary data, big endian
 */
int mbedtls_mpi_read_binary( mbedtls_mpi *X, const unsigned char *buf, size_t buflen )
{
    int ret;
    size_t i, j;
    size_t const limbs = CHARS_TO_LIMBS( buflen );

    /* Ensure that target MPI has exactly the necessary number of limbs */
    if( X->n != limbs )
    {
        mbedtls_mpi_free( X );
        mbedtls_mpi_init( X );
        MBEDTLS_MPI_CHK( mbedtls_mpi_grow( X, limbs ) );
    }

    MBEDTLS_MPI_CHK( mbedtls_mpi_lset( X, 0 ) );

    for( i = buflen, j = 0; i > 0; i--, j++ )
        X->p[j / ciL] |= ((mbedtls_mpi_uint) buf[i - 1]) << ((j % ciL) << 3);

cleanup:

    return( ret );
}

/*
 * Export X into unsigned binary data, big endian
 */
int mbedtls_mpi_write_binary( const mbedtls_mpi *X, unsigned char *buf, size_t buflen )
{
    size_t i, j, n;

    n = mbedtls_mpi_size( X );

    if( buflen < n )
        return( MBEDTLS_ERR_MPI_BUFFER_TOO_SMALL );

    memset( buf, 0, buflen );

    for( i = buflen - 1, j = 0; n > 0; i--, j++, n-- )
        buf[i] = (unsigned char)( X->p[j / ciL] >> ((j % ciL) << 3) );

    return( 0 );
}

/*
 * Left-shift: X <<= count
 */
int mbedtls_mpi_shift_l( mbedtls_mpi *X, size_t count )
{
    int ret;
    size_t i, v0, t1;
    mbedtls_mpi_uint r0 = 0, r1;

    v0 = count / (biL    );
    t1 = count & (biL - 1);

    i = mbedtls_mpi_bitlen( X ) + count;

    if( X->n * biL < i )
        MBEDTLS_MPI_CHK( mbedtls_mpi_grow( X, BITS_TO_LIMBS( i ) ) );

    ret = 0;

    /*
     * shift by count / limb_size
     */
    if( v0 > 0 )
    {
        for( i = X->n; i > v0; i-- )
            X->p[i - 1] = X->p[i - v0 - 1];

        for( ; i > 0; i-- )
            X->p[i - 1] = 0;
    }

    /*
     * shift by count % limb_size
     */
    if( t1 > 0 )
    {
        for( i = v0; i < X->n; i++ )
        {
            r1 = X->p[i] >> (biL - t1);
            X->p[i] <<= t1;
            X->p[i] |= r0;
            r0 = r1;
        }
    }

cleanup:

    return( ret );
}

/*
 * Right-shift: X >>= count
 */
int mbedtls_mpi_shift_r( mbedtls_mpi *X, size_t count )
{
    size_t i, v0, v1;
    mbedtls_mpi_uint r0 = 0, r1;

    v0 = count /  biL;
    v1 = count & (biL - 1);

    if( v0 > X->n || ( v0 == X->n && v1 > 0 ) )
        return mbedtls_mpi_lset( X, 0 );

    /*
     * shift by count / limb_size
     */
    if( v0 > 0 )
    {
        for( i = 0; i < X->n - v0; i++ )
            X->p[i] = X->p[i + v0];

        for( ; i < X->n; i++ )
            X->p[i] = 0;
    }

    /*
     * shift by count % limb_size
     */
    if( v1 > 0 )
    {
        for( i = X->n; i > 0; i-- )
        {
            r1 = X->p[i - 1] << (biL - v1);
            X->p[i - 1] >>= v1;
            X->p[i - 1] |= r0;
            r0 = r1;
        }
    }

    return( 0 );
}

/*
 * Compare unsigned values
 */
int mbedtls_mpi_cmp_abs( const mbedtls_mpi *X, const mbedtls_mpi *Y )
{
    size_t i, j;

    for( i = X->n; i > 0; i-- )
        if( X->p[i - 1] != 0 )
            break;

    for( j = Y->n; j > 0; j-- )
        if( Y->p[j - 1] != 0 )
            break;

    if( i == 0 && j == 0 )
        return( 0 );

    if( i > j ) return(  1 );
    if( j > i ) return( -1 );

    for( ; i > 0; i-- )
    {
        if( X->p[i - 1] > Y->p[i - 1] ) return(  1 );
        if( X->p[i - 1] < Y->p[i - 1] ) return( -1 );
    }

    return( 0 );
}

/*
 * Compare signed values
 */
int mbedtls_mpi_cmp_mpi( const mbedtls_mpi *X, const mbedtls_mpi *Y )
{
    size_t i, j;

    for( i = X->n; i > 0; i-- )
        if( X->p[i - 1] != 0 )
            break;

    for( j = Y->n; j > 0; j-- )
        if( Y->p[j - 1] != 0 )
            break;

    if( i == 0 && j == 0 )
        return( 0 );

    if( i > j ) return(  X->s );
    if( j > i ) return( -Y->s );

    if( X->s > 0 && Y->s < 0 ) return(  1 );
    if( Y->s > 0 && X->s < 0 ) return( -1 );

    for( ; i > 0; i-- )
    {
        if( X->p[i - 1] > Y->p[i - 1] ) return(  X->s );
        if( X->p[i - 1] < Y->p[i - 1] ) return( -X->s );
    }

    return( 0 );
}

/*
 * Compare signed values
 */
int mbedtls_mpi_cmp_int( const mbedtls_mpi *X, mbedtls_mpi_sint z )
{
    mbedtls_mpi Y;
    mbedtls_mpi_uint p[1];

    *p  = ( z < 0 ) ? -z : z;
    Y.s = ( z < 0 ) ? -1 : 1;
    Y.n = 1;
    Y.p = p;

    return( mbedtls_mpi_cmp_mpi( X, &Y ) );
}

/*
 * Unsigned addition: X = |A| + |B|  (HAC 14.7)
 */
int mbedtls_mpi_add_abs( mbedtls_mpi *X, const mbedtls_mpi *A, const mbedtls_mpi *B )
{
    int ret;
    size_t i, j;
    mbedtls_mpi_uint *o, *p, c, tmp;

    if( X == B )
    {
        const mbedtls_mpi *T = A; A = X; B = T;
    }

    if( X != A )
        MBEDTLS_MPI_CHK( mbedtls_mpi_copy( X, A ) );

    /*
     * X should always be positive as a result of unsigned additions.
     */
    X->s = 1;

    for( j = B->n; j > 0; j-- )
        if( B->p[j - 1] != 0 )
            break;

    MBEDTLS_MPI_CHK( mbedtls_mpi_grow( X, j ) );

    o = B->p; p = X->p; c = 0;

    /*
     * tmp is used because it might happen that p == o
     */
    for( i = 0; i < j; i++, o++, p++ )
    {
        tmp= *o;
        *p +=  c; c  = ( *p <  c );
        *p += tmp; c += ( *p < tmp );
    }

    while( c != 0 )
    {
        if( i >= X->n )
        {
            MBEDTLS_MPI_CHK( mbedtls_mpi_grow( X, i + 1 ) );
            p = X->p + i;
        }

        *p += c; c = ( *p < c ); i++; p++;
    }

cleanup:

    return( ret );
}

/*
 * Helper for mbedtls_mpi subtraction
 */
static void mpi_sub_hlp( size_t n, mbedtls_mpi_uint *s, mbedtls_mpi_uint *d )
{
    size_t i;
    mbedtls_mpi_uint c, z;

    for( i = c = 0; i < n; i++, s++, d++ )
    {
        z = ( *d <  c );     *d -=  c;
        c = ( *d < *s ) + z; *d -= *s;
    }

    while( c != 0 )
    {
        z = ( *d < c ); *d -= c;
        c = z; i++; d++;
    }
}

/*
 * Unsigned subtraction: X = |A| - |B|  (HAC 14.9)
 */
int mbedtls_mpi_sub_abs( mbedtls_mpi *X, const mbedtls_mpi *A, const mbedtls_mpi *B )
{
    mbedtls_mpi TB;
    int ret;
    size_t n;

    if( mbedtls_mpi_cmp_abs( A, B ) < 0 )
        return( MBEDTLS_ERR_MPI_NEGATIVE_VALUE );

    mbedtls_mpi_init( &TB );

    if( X == B )
    {
        MBEDTLS_MPI_CHK( mbedtls_mpi_copy( &TB, B ) );
        B = &TB;
    }

    if( X != A )
        MBEDTLS_MPI_CHK( mbedtls_mpi_copy( X, A ) );

    /*
     * X should always be positive as a result of unsigned subtractions.
     */
    X->s = 1;

    ret = 0;

    for( n = B->n; n > 0; n-- )
        if( B->p[n - 1] != 0 )
            break;

    mpi_sub_hlp( n, B->p, X->p );

cleanup:

    mbedtls_mpi_free( &TB );

    return( ret );
}

/*
 * Signed addition: X = A + B
 */
int mbedtls_mpi_add_mpi( mbedtls_mpi *X, const mbedtls_mpi *A, const mbedtls_mpi *B )
{
    int ret, s = A->s;

    if( A->s * B->s < 0 )
    {
        if( mbedtls_mpi_cmp_abs( A, B ) >= 0 )
        {
            MBEDTLS_MPI_CHK( mbedtls_mpi_sub_abs( X, A, B ) );
            X->s =  s;
        }
        else
        {
            MBEDTLS_MPI_CHK( mbedtls_mpi_sub_abs( X, B, A ) );
            X->s = -s;
        }
    }
    else
    {
        MBEDTLS_MPI_CHK( mbedtls_mpi_add_abs( X, A, B ) );
        X->s = s;
    }

cleanup:

    return( ret );
}

/*
 * Signed subtraction: X = A - B
 */
int mbedtls_mpi_sub_mpi( mbedtls_mpi *X, const mbedtls_mpi *A, const mbedtls_mpi *B )
{
    int ret, s = A->s;

    if( A->s * B->s > 0 )
    {
        if( mbedtls_mpi_cmp_abs( A, B ) >= 0 )
        {
            MBEDTLS_MPI_CHK( mbedtls_mpi_sub_abs( X, A, B ) );
            X->s =  s;
        }
        else
        {
            MBEDTLS_MPI_CHK( mbedtls_mpi_sub_abs( X, B, A ) );
            X->s = -s;
        }
    }
    else
    {
        MBEDTLS_MPI_CHK( mbedtls_mpi_add_abs( X, A, B ) );
        X->s = s;
    }

cleanup:

    return( ret );
}

/*
 * Signed addition: X = A + b
 */
int mbedtls_mpi_add_int( mbedtls_mpi *X, const mbedtls_mpi *A, mbedtls_mpi_sint b )
{
    mbedtls_mpi _B;
    mbedtls_mpi_uint p[1];

    p[0] = ( b < 0 ) ? -b : b;
    _B.s = ( b < 0 ) ? -1 : 1;
    _B.n = 1;
    _B.p = p;

    return( mbedtls_mpi_add_mpi( X, A, &_B ) );
}

/*
 * Signed subtraction: X = A - b
 */
int mbedtls_mpi_sub_int( mbedtls_mpi *X, const mbedtls_mpi *A, mbedtls_mpi_sint b )
{
    mbedtls_mpi _B;
    mbedtls_mpi_uint p[1];

    p[0] = ( b < 0 ) ? -b : b;
    _B.s = ( b < 0 ) ? -1 : 1;
    _B.n = 1;
    _B.p = p;

    return( mbedtls_mpi_sub_mpi( X, A, &_B ) );
}

/*
 * Helper for mbedtls_mpi multiplication
 */
static
#if defined(__APPLE__) && defined(__arm__)
/*
 * Apple LLVM version 4.2 (clang-425.0.24) (based on LLVM 3.2svn)
 * appears to need this to prevent bad ARM code generation at -O3.
 */
__attribute__ ((noinline))
#endif
void mpi_mul_hlp( size_t i, mbedtls_mpi_uint *s, mbedtls_mpi_uint *d, mbedtls_mpi_uint b )
{
    mbedtls_mpi_uint c = 0, t = 0;

#if defined(MULADDC_HUIT)
    for( ; i >= 8; i -= 8 )
    {
        MULADDC_INIT
        MULADDC_HUIT
        MULADDC_STOP
    }

    for( ; i > 0; i-- )
    {
        MULADDC_INIT
        MULADDC_CORE
        MULADDC_STOP
    }
#else /* MULADDC_HUIT */
    for( ; i >= 16; i -= 16 )
    {
        MULADDC_INIT
        MULADDC_CORE   MULADDC_CORE
        MULADDC_CORE   MULADDC_CORE
        MULADDC_CORE   MULADDC_CORE
        MULADDC_CORE   MULADDC_CORE

        MULADDC_CORE   MULADDC_CORE
        MULADDC_CORE   MULADDC_CORE
        MULADDC_CORE   MULADDC_CORE
        MULADDC_CORE   MULADDC_CORE
        MULADDC_STOP
    }

    for( ; i >= 8; i -= 8 )
    {
        MULADDC_INIT
        MULADDC_CORE   MULADDC_CORE
        MULADDC_CORE   MULADDC_CORE

        MULADDC_CORE   MULADDC_CORE
        MULADDC_CORE   MULADDC_CORE
        MULADDC_STOP
    }

    for( ; i > 0; i-- )
    {
        MULADDC_INIT
        MULADDC_CORE
        MULADDC_STOP
    }
#endif /* MULADDC_HUIT */

    t++;

    do {
        *d += c; c = ( *d < c ); d++;
    }
    while( c != 0 );
}

/*
 * Baseline multiplication: X = A * B  (HAC 14.12)
 */
int mbedtls_mpi_mul_mpi( mbedtls_mpi *X, const mbedtls_mpi *A, const mbedtls_mpi *B )
{
    int ret;
    size_t i, j;
    mbedtls_mpi TA, TB;

    mbedtls_mpi_init( &TA ); mbedtls_mpi_init( &TB );

    if( X == A ) { MBEDTLS_MPI_CHK( mbedtls_mpi_copy( &TA, A ) ); A = &TA; }
    if( X == B ) { MBEDTLS_MPI_CHK( mbedtls_mpi_copy( &TB, B ) ); B = &TB; }

    for( i = A->n; i > 0; i-- )
        if( A->p[i - 1] != 0 )
            break;

    for( j = B->n; j > 0; j-- )
        if( B->p[j - 1] != 0 )
            break;

    MBEDTLS_MPI_CHK( mbedtls_mpi_grow( X, i + j ) );
    MBEDTLS_MPI_CHK( mbedtls_mpi_lset( X, 0 ) );

    for( i++; j > 0; j-- )
        mpi_mul_hlp( i - 1, A->p, X->p + j - 1, B->p[j - 1] );

    X->s = A->s * B->s;

cleanup:

    mbedtls_mpi_free( &TB ); mbedtls_mpi_free( &TA );

    return( ret );
}

/*
 * Baseline multiplication: X = A * b
 */
int mbedtls_mpi_mul_int( mbedtls_mpi *X, const mbedtls_mpi *A, mbedtls_mpi_uint b )
{
    mbedtls_mpi _B;
    mbedtls_mpi_uint p[1];

    _B.s = 1;
    _B.n = 1;
    _B.p = p;
    p[0] = b;

    return( mbedtls_mpi_mul_mpi( X, A, &_B ) );
}

/*
 * Unsigned integer divide - double mbedtls_mpi_uint dividend, u1/u0, and
 * mbedtls_mpi_uint divisor, d
 */
static mbedtls_mpi_uint mbedtls_int_div_int( mbedtls_mpi_uint u1,
            mbedtls_mpi_uint u0, mbedtls_mpi_uint d, mbedtls_mpi_uint *r )
{
#if defined(MBEDTLS_HAVE_UDBL)
    mbedtls_t_udbl dividend, quotient;
#else
    const mbedtls_mpi_uint radix = (mbedtls_mpi_uint) 1 << biH;
    const mbedtls_mpi_uint uint_halfword_mask = ( (mbedtls_mpi_uint) 1 << biH ) - 1;
    mbedtls_mpi_uint d0, d1, q0, q1, rAX, r0, quotient;
    mbedtls_mpi_uint u0_msw, u0_lsw;
    size_t s;
#endif

    /*
     * Check for overflow
     */
    if( 0 == d || u1 >= d )
    {
        if (r != NULL) *r = ~0;

        return ( ~0 );
    }

#if defined(MBEDTLS_HAVE_UDBL)
    dividend  = (mbedtls_t_udbl) u1 << biL;
    dividend |= (mbedtls_t_udbl) u0;
    quotient = dividend / d;
    if( quotient > ( (mbedtls_t_udbl) 1 << biL ) - 1 )
        quotient = ( (mbedtls_t_udbl) 1 << biL ) - 1;

    if( r != NULL )
        *r = (mbedtls_mpi_uint)( dividend - (quotient * d ) );

    return (mbedtls_mpi_uint) quotient;
#else

    /*
     * Algorithm D, Section 4.3.1 - The Art of Computer Programming
     *   Vol. 2 - Seminumerical Algorithms, Knuth
     */

    /*
     * Normalize the divisor, d, and dividend, u0, u1
     */
    s = mbedtls_clz( d );
    d = d << s;

    u1 = u1 << s;
    u1 |= ( u0 >> ( biL - s ) ) & ( -(mbedtls_mpi_sint)s >> ( biL - 1 ) );
    u0 =  u0 << s;

    d1 = d >> biH;
    d0 = d & uint_halfword_mask;

    u0_msw = u0 >> biH;
    u0_lsw = u0 & uint_halfword_mask;

    /*
     * Find the first quotient and remainder
     */
    q1 = u1 / d1;
    r0 = u1 - d1 * q1;

    while( q1 >= radix || ( q1 * d0 > radix * r0 + u0_msw ) )
    {
        q1 -= 1;
        r0 += d1;

        if ( r0 >= radix ) break;
    }

    rAX = ( u1 * radix ) + ( u0_msw - q1 * d );
    q0 = rAX / d1;
    r0 = rAX - q0 * d1;

    while( q0 >= radix || ( q0 * d0 > radix * r0 + u0_lsw ) )
    {
        q0 -= 1;
        r0 += d1;

        if ( r0 >= radix ) break;
    }

    if (r != NULL)
        *r = ( rAX * radix + u0_lsw - q0 * d ) >> s;

    quotient = q1 * radix + q0;

    return quotient;
#endif
}

/*
 * Division by mbedtls_mpi: A = Q * B + R  (HAC 14.20)
 */
int mbedtls_mpi_div_mpi( mbedtls_mpi *Q, mbedtls_mpi *R, const mbedtls_mpi *A, const mbedtls_mpi *B )
{
    int ret;
    size_t i, n, t, k;
    mbedtls_mpi X, Y, Z, T1, T2;

    if( mbedtls_mpi_cmp_int( B, 0 ) == 0 )
        return( MBEDTLS_ERR_MPI_DIVISION_BY_ZERO );

    mbedtls_mpi_init( &X ); mbedtls_mpi_init( &Y ); mbedtls_mpi_init( &Z );
    mbedtls_mpi_init( &T1 ); mbedtls_mpi_init( &T2 );

    if( mbedtls_mpi_cmp_abs( A, B ) < 0 )
    {
        if( Q != NULL ) MBEDTLS_MPI_CHK( mbedtls_mpi_lset( Q, 0 ) );
        if( R != NULL ) MBEDTLS_MPI_CHK( mbedtls_mpi_copy( R, A ) );
        return( 0 );
    }

    MBEDTLS_MPI_CHK( mbedtls_mpi_copy( &X, A ) );
    MBEDTLS_MPI_CHK( mbedtls_mpi_copy( &Y, B ) );
    X.s = Y.s = 1;

    MBEDTLS_MPI_CHK( mbedtls_mpi_grow( &Z, A->n + 2 ) );
    MBEDTLS_MPI_CHK( mbedtls_mpi_lset( &Z,  0 ) );
    MBEDTLS_MPI_CHK( mbedtls_mpi_grow( &T1, 2 ) );
    MBEDTLS_MPI_CHK( mbedtls_mpi_grow( &T2, 3 ) );

    k = mbedtls_mpi_bitlen( &Y ) % biL;
    if( k < biL - 1 )
    {
        k = biL - 1 - k;
        MBEDTLS_MPI_CHK( mbedtls_mpi_shift_l( &X, k ) );
        MBEDTLS_MPI_CHK( mbedtls_mpi_shift_l( &Y, k ) );
    }
    else k = 0;

    n = X.n - 1;
    t = Y.n - 1;
    MBEDTLS_MPI_CHK( mbedtls_mpi_shift_l( &Y, biL * ( n - t ) ) );

    while( mbedtls_mpi_cmp_mpi( &X, &Y ) >= 0 )
    {
        Z.p[n - t]++;
        MBEDTLS_MPI_CHK( mbedtls_mpi_sub_mpi( &X, &X, &Y ) );
    }
    MBEDTLS_MPI_CHK( mbedtls_mpi_shift_r( &Y, biL * ( n - t ) ) );

    for( i = n; i > t ; i-- )
    {
        if( X.p[i] >= Y.p[t] )
            Z.p[i - t - 1] = ~0;
        else
        {
            Z.p[i - t - 1] = mbedtls_int_div_int( X.p[i], X.p[i - 1],
                                                            Y.p[t], NULL);
        }

        Z.p[i - t - 1]++;
        do
        {
            Z.p[i - t - 1]--;

            MBEDTLS_MPI_CHK( mbedtls_mpi_lset( &T1, 0 ) );
            T1.p[0] = ( t < 1 ) ? 0 : Y.p[t - 1];
            T1.p[1] = Y.p[t];
            MBEDTLS_MPI_CHK( mbedtls_mpi_mul_int( &T1, &T1, Z.p[i - t - 1] ) );

            MBEDTLS_MPI_CHK( mbedtls_mpi_lset( &T2, 0 ) );
            T2.p[0] = ( i < 2 ) ? 0 : X.p[i - 2];
            T2.p[1] = ( i < 1 ) ? 0 : X.p[i - 1];
            T2.p[2] = X.p[i];
        }
        while( mbedtls_mpi_cmp_mpi( &T1, &T2 ) > 0 );

        MBEDTLS_MPI_CHK( mbedtls_mpi_mul_int( &T1, &Y, Z.p[i - t - 1] ) );
        MBEDTLS_MPI_CHK( mbedtls_mpi_shift_l( &T1,  biL * ( i - t - 1 ) ) );
        MBEDTLS_MPI_CHK( mbedtls_mpi_sub_mpi( &X, &X, &T1 ) );

        if( mbedtls_mpi_cmp_int( &X, 0 ) < 0 )
        {
            MBEDTLS_MPI_CHK( mbedtls_mpi_copy( &T1, &Y ) );
            MBEDTLS_MPI_CHK( mbedtls_mpi_shift_l( &T1, biL * ( i - t - 1 ) ) );
            MBEDTLS_MPI_CHK( mbedtls_mpi_add_mpi( &X, &X, &T1 ) );
            Z.p[i - t - 1]--;
        }
    }

    if( Q != NULL )
    {
        MBEDTLS_MPI_CHK( mbedtls_mpi_copy( Q, &Z ) );
        Q->s = A->s * B->s;
    }

    if( R != NULL )
    {
        MBEDTLS_MPI_CHK( mbedtls_mpi_shift_r( &X, k ) );
        X.s = A->s;
        MBEDTLS_MPI_CHK( mbedtls_mpi_copy( R, &X ) );

        if( mbedtls_mpi_cmp_int( R, 0 ) == 0 )
            R->s = 1;
    }

cleanup:

    mbedtls_mpi_free( &X ); mbedtls_mpi_free( &Y ); mbedtls_mpi_free( &Z );
    mbedtls_mpi_free( &T1 ); mbedtls_mpi_free( &T2 );

    return( ret );
}

/*
 * Division by int: A = Q * b + R
 */
int mbedtls_mpi_div_int( mbedtls_mpi *Q, mbedtls_mpi *R, const mbedtls_mpi *A, mbedtls_mpi_sint b )
{
    mbedtls_mpi _B;
    mbedtls_mpi_uint p[1];

    p[0] = ( b < 0 ) ? -b : b;
    _B.s = ( b < 0 ) ? -1 : 1;
    _B.n = 1;
    _B.p = p;

    return( mbedtls_mpi_div_mpi( Q, R, A, &_B ) );
}

/*
 * Modulo: R = A mod B
 */
int mbedtls_mpi_mod_mpi( mbedtls_mpi *R, const mbedtls_mpi *A, const mbedtls_mpi *B )
{
    int ret;

    if( mbedtls_mpi_cmp_int( B, 0 ) < 0 )
        return( MBEDTLS_ERR_MPI_NEGATIVE_VALUE );

    MBEDTLS_MPI_CHK( mbedtls_mpi_div_mpi( NULL, R, A, B ) );

    while( mbedtls_mpi_cmp_int( R, 0 ) < 0 )
      MBEDTLS_MPI_CHK( mbedtls_mpi_add_mpi( R, R, B ) );

    while( mbedtls_mpi_cmp_mpi( R, B ) >= 0 )
      MBEDTLS_MPI_CHK( mbedtls_mpi_sub_mpi( R, R, B ) );

cleanup:

    return( ret );
}

/*
 * Modulo: r = A mod b
 */
int mbedtls_mpi_mod_int( mbedtls_mpi_uint *r, const mbedtls_mpi *A, mbedtls_mpi_sint b )
{
    size_t i;
    mbedtls_mpi_uint x, y, z;

    if( b == 0 )
        return( MBEDTLS_ERR_MPI_DIVISION_BY_ZERO );

    if( b < 0 )
        return( MBEDTLS_ERR_MPI_NEGATIVE_VALUE );

    /*
     * handle trivial cases
     */
    if( b == 1 )
    {
        *r = 0;
        return( 0 );
    }

    if( b == 2 )
    {
        *r = A->p[0] & 1;
        return( 0 );
    }

    /*
     * general case
     */
    for( i = A->n, y = 0; i > 0; i-- )
    {
        x  = A->p[i - 1];
        y  = ( y << biH ) | ( x >> biH );
        z  = y / b;
        y -= z * b;

        x <<= biH;
        y  = ( y << biH ) | ( x >> biH );
        z  = y / b;
        y -= z * b;
    }

    /*
     * If A is negative, then the current y represents a negative value.
     * Flipping it to the positive side.
     */
    if( A->s < 0 && y != 0 )
        y = b - y;

    *r = y;

    return( 0 );
}

/*
 * Fast Montgomery initialization (thanks to Tom St Denis)
 */
static void mpi_montg_init( mbedtls_mpi_uint *mm, const mbedtls_mpi *N )
{
    mbedtls_mpi_uint x, m0 = N->p[0];
    unsigned int i;

    x  = m0;
    x += ( ( m0 + 2 ) & 4 ) << 1;

    for( i = biL; i >= 8; i /= 2 )
        x *= ( 2 - ( m0 * x ) );

    *mm = ~x + 1;
}

/*
 * Montgomery multiplication: A = A * B * R^-1 mod N  (HAC 14.36)
 */
static void mpi_montmul( mbedtls_mpi *A, const mbedtls_mpi *B, const mbedtls_mpi *N, mbedtls_mpi_uint mm,
                         const mbedtls_mpi *T )
{
    size_t i, n, m;
    mbedtls_mpi_uint u0, u1, *d;

    memset( T->p, 0, T->n * ciL );

    d = T->p;
    n = N->n;
    m = ( B->n < n ) ? B->n : n;

    for( i = 0; i < n; i++ )
    {
        /*
         * T = (T + u0*B + u1*N) / 2^biL
         */
        u0 = A->p[i];
        u1 = ( d[0] + u0 * B->p[0] ) * mm;

        mpi_mul_hlp( m, B->p, d, u0 );
        mpi_mul_hlp( n, N->p, d, u1 );

        *d++ = u0; d[n + 1] = 0;
    }

    memcpy( A->p, d, ( n + 1 ) * ciL );

    if( mbedtls_mpi_cmp_abs( A, N ) >= 0 )
        mpi_sub_hlp( n, N->p, A->p );
    else
        /* prevent timing attacks */
        mpi_sub_hlp( n, A->p, T->p );
}

/*
 * Montgomery reduction: A = A * R^-1 mod N
 */
static void mpi_montred( mbedtls_mpi *A, const mbedtls_mpi *N, mbedtls_mpi_uint mm, const mbedtls_mpi *T )
{
    mbedtls_mpi_uint z = 1;
    mbedtls_mpi U;

    U.n = U.s = (int) z;
    U.p = &z;

    mpi_montmul( A, &U, N, mm, T );
}

/*
 * Sliding-window exponentiation: X = A^E mod N  (HAC 14.85)
 */
int mbedtls_mpi_exp_mod( mbedtls_mpi *X, const mbedtls_mpi *A, const mbedtls_mpi *E, const mbedtls_mpi *N, mbedtls_mpi *_RR )
{
    int ret;
    size_t wbits, wsize, one = 1;
    size_t i, j, nblimbs;
    size_t bufsize, nbits;
    mbedtls_mpi_uint ei, mm, state;
    mbedtls_mpi RR, T, W[ 2 << MBEDTLS_MPI_WINDOW_SIZE ], Apos;
    int neg;

    if( mbedtls_mpi_cmp_int( N, 0 ) < 0 || ( N->p[0] & 1 ) == 0 )
        return( MBEDTLS_ERR_MPI_BAD_INPUT_DATA );

    if( mbedtls_mpi_cmp_int( E, 0 ) < 0 )
        return( MBEDTLS_ERR_MPI_BAD_INPUT_DATA );

    /*
     * Init temps and window size
     */
    mpi_montg_init( &mm, N );
    mbedtls_mpi_init( &RR ); mbedtls_mpi_init( &T );
    mbedtls_mpi_init( &Apos );
    memset( W, 0, sizeof( W ) );

    i = mbedtls_mpi_bitlen( E );

    wsize = ( i > 671 ) ? 6 : ( i > 239 ) ? 5 :
            ( i >  79 ) ? 4 : ( i >  23 ) ? 3 : 1;

    if( wsize > MBEDTLS_MPI_WINDOW_SIZE )
        wsize = MBEDTLS_MPI_WINDOW_SIZE;

    j = N->n + 1;
    MBEDTLS_MPI_CHK( mbedtls_mpi_grow( X, j ) );
    MBEDTLS_MPI_CHK( mbedtls_mpi_grow( &W[1],  j ) );
    MBEDTLS_MPI_CHK( mbedtls_mpi_grow( &T, j * 2 ) );

    /*
     * Compensate for negative A (and correct at the end)
     */
    neg = ( A->s == -1 );
    if( neg )
    {
        MBEDTLS_MPI_CHK( mbedtls_mpi_copy( &Apos, A ) );
        Apos.s = 1;
        A = &Apos;
    }

    /*
     * If 1st call, pre-compute R^2 mod N
     */
    if( _RR == NULL || _RR->p == NULL )
    {
        MBEDTLS_MPI_CHK( mbedtls_mpi_lset( &RR, 1 ) );
        MBEDTLS_MPI_CHK( mbedtls_mpi_shift_l( &RR, N->n * 2 * biL ) );
        MBEDTLS_MPI_CHK( mbedtls_mpi_mod_mpi( &RR, &RR, N ) );

        if( _RR != NULL )
            memcpy( _RR, &RR, sizeof( mbedtls_mpi ) );
    }
    else
        memcpy( &RR, _RR, sizeof( mbedtls_mpi ) );

    /*
     * W[1] = A * R^2 * R^-1 mod N = A * R mod N
     */
    if( mbedtls_mpi_cmp_mpi( A, N ) >= 0 )
        MBEDTLS_MPI_CHK( mbedtls_mpi_mod_mpi( &W[1], A, N ) );
    else
        MBEDTLS_MPI_CHK( mbedtls_mpi_copy( &W[1], A ) );

    mpi_montmul( &W[1], &RR, N, mm, &T );

    /*
     * X = R^2 * R^-1 mod N = R mod N
     */
    MBEDTLS_MPI_CHK( mbedtls_mpi_copy( X, &RR ) );
    mpi_montred( X, N, mm, &T );

    if( wsize > 1 )
    {
        /*
         * W[1 << (wsize - 1)] = W[1] ^ (wsize - 1)
         */
        j =  one << ( wsize - 1 );

        MBEDTLS_MPI_CHK( mbedtls_mpi_grow( &W[j], N->n + 1 ) );
        MBEDTLS_MPI_CHK( mbedtls_mpi_copy( &W[j], &W[1]    ) );

        for( i = 0; i < wsize - 1; i++ )
            mpi_montmul( &W[j], &W[j], N, mm, &T );

        /*
         * W[i] = W[i - 1] * W[1]
         */
        for( i = j + 1; i < ( one << wsize ); i++ )
        {
            MBEDTLS_MPI_CHK( mbedtls_mpi_grow( &W[i], N->n + 1 ) );
            MBEDTLS_MPI_CHK( mbedtls_mpi_copy( &W[i], &W[i - 1] ) );

            mpi_montmul( &W[i], &W[1], N, mm, &T );
        }
    }

    nblimbs = E->n;
    bufsize = 0;
    nbits   = 0;
    wbits   = 0;
    state   = 0;

    while( 1 )
    {
        if( bufsize == 0 )
        {
            if( nblimbs == 0 )
                break;

            nblimbs--;

            bufsize = sizeof( mbedtls_mpi_uint ) << 3;
        }

        bufsize--;

        ei = (E->p[nblimbs] >> bufsize) & 1;

        /*
         * skip leading 0s
         */
        if( ei == 0 && state == 0 )
            continue;

        if( ei == 0 && state == 1 )
        {
            /*
             * out of window, square X
             */
            mpi_montmul( X, X, N, mm, &T );
            continue;
        }

        /*
         * add ei to current window
         */
        state = 2;

        nbits++;
        wbits |= ( ei << ( wsize - nbits ) );

        if( nbits == wsize )
        {
            /*
             * X = X^wsize R^-1 mod N
             */
            for( i = 0; i < wsize; i++ )
                mpi_montmul( X, X, N, mm, &T );

            /*
             * X = X * W[wbits] R^-1 mod N
             */
            mpi_montmul( X, &W[wbits], N, mm, &T );

            state--;
            nbits = 0;
            wbits = 0;
        }
    }

    /*
     * process the remaining bits
     */
    for( i = 0; i < nbits; i++ )
    {
        mpi_montmul( X, X, N, mm, &T );

        wbits <<= 1;

        if( ( wbits & ( one << wsize ) ) != 0 )
            mpi_montmul( X, &W[1], N, mm, &T );
    }

    /*
     * X = A^E * R * R^-1 mod N = A^E mod N
     */
    mpi_montred( X, N, mm, &T );

    if( neg && E->n != 0 && ( E->p[0] & 1 ) != 0 )
    {
        X->s = -1;
        MBEDTLS_MPI_CHK( mbedtls_mpi_add_mpi( X, N, X ) );
    }

cleanup:

    for( i = ( one << ( wsize - 1 ) ); i < ( one << wsize ); i++ )
        mbedtls_mpi_free( &W[i] );

    mbedtls_mpi_free( &W[1] ); mbedtls_mpi_free( &T ); mbedtls_mpi_free( &Apos );

    if( _RR == NULL || _RR->p == NULL )
        mbedtls_mpi_free( &RR );

    return( ret );
}

/*
 * Greatest common divisor: G = gcd(A, B)  (HAC 14.54)
 */
int mbedtls_mpi_gcd( mbedtls_mpi *G, const mbedtls_mpi *A, const mbedtls_mpi *B )
{
    int ret;
    size_t lz, lzt;
    mbedtls_mpi TG, TA, TB;

    mbedtls_mpi_init( &TG ); mbedtls_mpi_init( &TA ); mbedtls_mpi_init( &TB );

    MBEDTLS_MPI_CHK( mbedtls_mpi_copy( &TA, A ) );
    MBEDTLS_MPI_CHK( mbedtls_mpi_copy( &TB, B ) );

    lz = mbedtls_mpi_lsb( &TA );
    lzt = mbedtls_mpi_lsb( &TB );

    if( lzt < lz )
        lz = lzt;

    MBEDTLS_MPI_CHK( mbedtls_mpi_shift_r( &TA, lz ) );
    MBEDTLS_MPI_CHK( mbedtls_mpi_shift_r( &TB, lz ) );

    TA.s = TB.s = 1;

    while( mbedtls_mpi_cmp_int( &TA, 0 ) != 0 )
    {
        MBEDTLS_MPI_CHK( mbedtls_mpi_shift_r( &TA, mbedtls_mpi_lsb( &TA ) ) );
        MBEDTLS_MPI_CHK( mbedtls_mpi_shift_r( &TB, mbedtls_mpi_lsb( &TB ) ) );

        if( mbedtls_mpi_cmp_mpi( &TA, &TB ) >= 0 )
        {
            MBEDTLS_MPI_CHK( mbedtls_mpi_sub_abs( &TA, &TA, &TB ) );
            MBEDTLS_MPI_CHK( mbedtls_mpi_shift_r( &TA, 1 ) );
        }
        else
        {
            MBEDTLS_MPI_CHK( mbedtls_mpi_sub_abs( &TB, &TB, &TA ) );
            MBEDTLS_MPI_CHK( mbedtls_mpi_shift_r( &TB, 1 ) );
        }
    }

    MBEDTLS_MPI_CHK( mbedtls_mpi_shift_l( &TB, lz ) );
    MBEDTLS_MPI_CHK( mbedtls_mpi_copy( G, &TB ) );

cleanup:

    mbedtls_mpi_free( &TG ); mbedtls_mpi_free( &TA ); mbedtls_mpi_free( &TB );

    return( ret );
}

/*
 * Fill X with size bytes of random.
 *
 * Use a temporary bytes representation to make sure the result is the same
 * regardless of the platform endianness (useful when f_rng is actually
 * deterministic, eg for tests).
 */
int mbedtls_mpi_fill_random( mbedtls_mpi *X, size_t size,
                     int (*f_rng)(void *, unsigned char *, size_t),
                     void *p_rng )
{
    int ret;
    unsigned char buf[MBEDTLS_MPI_MAX_SIZE];

    if( size > MBEDTLS_MPI_MAX_SIZE )
        return( MBEDTLS_ERR_MPI_BAD_INPUT_DATA );

    MBEDTLS_MPI_CHK( f_rng( p_rng, buf, size ) );
    MBEDTLS_MPI_CHK( mbedtls_mpi_read_binary( X, buf, size ) );

cleanup:
    mbedtls_zeroize( buf, sizeof( buf ) );
<<<<<<< HEAD

=======
>>>>>>> 25e39d38
    return( ret );
}

/*
 * Modular inverse: X = A^-1 mod N  (HAC 14.61 / 14.64)
 */
int mbedtls_mpi_inv_mod( mbedtls_mpi *X, const mbedtls_mpi *A, const mbedtls_mpi *N )
{
    int ret;
    mbedtls_mpi G, TA, TU, U1, U2, TB, TV, V1, V2;

    if( mbedtls_mpi_cmp_int( N, 1 ) <= 0 )
        return( MBEDTLS_ERR_MPI_BAD_INPUT_DATA );

    mbedtls_mpi_init( &TA ); mbedtls_mpi_init( &TU ); mbedtls_mpi_init( &U1 ); mbedtls_mpi_init( &U2 );
    mbedtls_mpi_init( &G ); mbedtls_mpi_init( &TB ); mbedtls_mpi_init( &TV );
    mbedtls_mpi_init( &V1 ); mbedtls_mpi_init( &V2 );

    MBEDTLS_MPI_CHK( mbedtls_mpi_gcd( &G, A, N ) );

    if( mbedtls_mpi_cmp_int( &G, 1 ) != 0 )
    {
        ret = MBEDTLS_ERR_MPI_NOT_ACCEPTABLE;
        goto cleanup;
    }

    MBEDTLS_MPI_CHK( mbedtls_mpi_mod_mpi( &TA, A, N ) );
    MBEDTLS_MPI_CHK( mbedtls_mpi_copy( &TU, &TA ) );
    MBEDTLS_MPI_CHK( mbedtls_mpi_copy( &TB, N ) );
    MBEDTLS_MPI_CHK( mbedtls_mpi_copy( &TV, N ) );

    MBEDTLS_MPI_CHK( mbedtls_mpi_lset( &U1, 1 ) );
    MBEDTLS_MPI_CHK( mbedtls_mpi_lset( &U2, 0 ) );
    MBEDTLS_MPI_CHK( mbedtls_mpi_lset( &V1, 0 ) );
    MBEDTLS_MPI_CHK( mbedtls_mpi_lset( &V2, 1 ) );

    do
    {
        while( ( TU.p[0] & 1 ) == 0 )
        {
            MBEDTLS_MPI_CHK( mbedtls_mpi_shift_r( &TU, 1 ) );

            if( ( U1.p[0] & 1 ) != 0 || ( U2.p[0] & 1 ) != 0 )
            {
                MBEDTLS_MPI_CHK( mbedtls_mpi_add_mpi( &U1, &U1, &TB ) );
                MBEDTLS_MPI_CHK( mbedtls_mpi_sub_mpi( &U2, &U2, &TA ) );
            }

            MBEDTLS_MPI_CHK( mbedtls_mpi_shift_r( &U1, 1 ) );
            MBEDTLS_MPI_CHK( mbedtls_mpi_shift_r( &U2, 1 ) );
        }

        while( ( TV.p[0] & 1 ) == 0 )
        {
            MBEDTLS_MPI_CHK( mbedtls_mpi_shift_r( &TV, 1 ) );

            if( ( V1.p[0] & 1 ) != 0 || ( V2.p[0] & 1 ) != 0 )
            {
                MBEDTLS_MPI_CHK( mbedtls_mpi_add_mpi( &V1, &V1, &TB ) );
                MBEDTLS_MPI_CHK( mbedtls_mpi_sub_mpi( &V2, &V2, &TA ) );
            }

            MBEDTLS_MPI_CHK( mbedtls_mpi_shift_r( &V1, 1 ) );
            MBEDTLS_MPI_CHK( mbedtls_mpi_shift_r( &V2, 1 ) );
        }

        if( mbedtls_mpi_cmp_mpi( &TU, &TV ) >= 0 )
        {
            MBEDTLS_MPI_CHK( mbedtls_mpi_sub_mpi( &TU, &TU, &TV ) );
            MBEDTLS_MPI_CHK( mbedtls_mpi_sub_mpi( &U1, &U1, &V1 ) );
            MBEDTLS_MPI_CHK( mbedtls_mpi_sub_mpi( &U2, &U2, &V2 ) );
        }
        else
        {
            MBEDTLS_MPI_CHK( mbedtls_mpi_sub_mpi( &TV, &TV, &TU ) );
            MBEDTLS_MPI_CHK( mbedtls_mpi_sub_mpi( &V1, &V1, &U1 ) );
            MBEDTLS_MPI_CHK( mbedtls_mpi_sub_mpi( &V2, &V2, &U2 ) );
        }
    }
    while( mbedtls_mpi_cmp_int( &TU, 0 ) != 0 );

    while( mbedtls_mpi_cmp_int( &V1, 0 ) < 0 )
        MBEDTLS_MPI_CHK( mbedtls_mpi_add_mpi( &V1, &V1, N ) );

    while( mbedtls_mpi_cmp_mpi( &V1, N ) >= 0 )
        MBEDTLS_MPI_CHK( mbedtls_mpi_sub_mpi( &V1, &V1, N ) );

    MBEDTLS_MPI_CHK( mbedtls_mpi_copy( X, &V1 ) );

cleanup:

    mbedtls_mpi_free( &TA ); mbedtls_mpi_free( &TU ); mbedtls_mpi_free( &U1 ); mbedtls_mpi_free( &U2 );
    mbedtls_mpi_free( &G ); mbedtls_mpi_free( &TB ); mbedtls_mpi_free( &TV );
    mbedtls_mpi_free( &V1 ); mbedtls_mpi_free( &V2 );

    return( ret );
}

#if defined(MBEDTLS_GENPRIME)

static const int small_prime[] =
{
        3,    5,    7,   11,   13,   17,   19,   23,
       29,   31,   37,   41,   43,   47,   53,   59,
       61,   67,   71,   73,   79,   83,   89,   97,
      101,  103,  107,  109,  113,  127,  131,  137,
      139,  149,  151,  157,  163,  167,  173,  179,
      181,  191,  193,  197,  199,  211,  223,  227,
      229,  233,  239,  241,  251,  257,  263,  269,
      271,  277,  281,  283,  293,  307,  311,  313,
      317,  331,  337,  347,  349,  353,  359,  367,
      373,  379,  383,  389,  397,  401,  409,  419,
      421,  431,  433,  439,  443,  449,  457,  461,
      463,  467,  479,  487,  491,  499,  503,  509,
      521,  523,  541,  547,  557,  563,  569,  571,
      577,  587,  593,  599,  601,  607,  613,  617,
      619,  631,  641,  643,  647,  653,  659,  661,
      673,  677,  683,  691,  701,  709,  719,  727,
      733,  739,  743,  751,  757,  761,  769,  773,
      787,  797,  809,  811,  821,  823,  827,  829,
      839,  853,  857,  859,  863,  877,  881,  883,
      887,  907,  911,  919,  929,  937,  941,  947,
      953,  967,  971,  977,  983,  991,  997, -103
};

/*
 * Small divisors test (X must be positive)
 *
 * Return values:
 * 0: no small factor (possible prime, more tests needed)
 * 1: certain prime
 * MBEDTLS_ERR_MPI_NOT_ACCEPTABLE: certain non-prime
 * other negative: error
 */
static int mpi_check_small_factors( const mbedtls_mpi *X )
{
    int ret = 0;
    size_t i;
    mbedtls_mpi_uint r;

    if( ( X->p[0] & 1 ) == 0 )
        return( MBEDTLS_ERR_MPI_NOT_ACCEPTABLE );

    for( i = 0; small_prime[i] > 0; i++ )
    {
        if( mbedtls_mpi_cmp_int( X, small_prime[i] ) <= 0 )
            return( 1 );

        MBEDTLS_MPI_CHK( mbedtls_mpi_mod_int( &r, X, small_prime[i] ) );

        if( r == 0 )
            return( MBEDTLS_ERR_MPI_NOT_ACCEPTABLE );
    }

cleanup:
    return( ret );
}

/*
 * Miller-Rabin pseudo-primality test  (HAC 4.24)
 */
static int mpi_miller_rabin( const mbedtls_mpi *X,
                             int (*f_rng)(void *, unsigned char *, size_t),
                             void *p_rng )
{
    int ret, count;
    size_t i, j, k, n, s;
    mbedtls_mpi W, R, T, A, RR;

    mbedtls_mpi_init( &W ); mbedtls_mpi_init( &R ); mbedtls_mpi_init( &T ); mbedtls_mpi_init( &A );
    mbedtls_mpi_init( &RR );

    /*
     * W = |X| - 1
     * R = W >> lsb( W )
     */
    MBEDTLS_MPI_CHK( mbedtls_mpi_sub_int( &W, X, 1 ) );
    s = mbedtls_mpi_lsb( &W );
    MBEDTLS_MPI_CHK( mbedtls_mpi_copy( &R, &W ) );
    MBEDTLS_MPI_CHK( mbedtls_mpi_shift_r( &R, s ) );

    i = mbedtls_mpi_bitlen( X );
    /*
     * HAC, table 4.4
     */
    n = ( ( i >= 1300 ) ?  2 : ( i >=  850 ) ?  3 :
          ( i >=  650 ) ?  4 : ( i >=  350 ) ?  8 :
          ( i >=  250 ) ? 12 : ( i >=  150 ) ? 18 : 27 );

    for( i = 0; i < n; i++ )
    {
        /*
         * pick a random A, 1 < A < |X| - 1
         */
        MBEDTLS_MPI_CHK( mbedtls_mpi_fill_random( &A, X->n * ciL, f_rng, p_rng ) );

        if( mbedtls_mpi_cmp_mpi( &A, &W ) >= 0 )
        {
            j = mbedtls_mpi_bitlen( &A ) - mbedtls_mpi_bitlen( &W );
            MBEDTLS_MPI_CHK( mbedtls_mpi_shift_r( &A, j + 1 ) );
        }
        A.p[0] |= 3;

        count = 0;
        do {
            MBEDTLS_MPI_CHK( mbedtls_mpi_fill_random( &A, X->n * ciL, f_rng, p_rng ) );

            j = mbedtls_mpi_bitlen( &A );
            k = mbedtls_mpi_bitlen( &W );
            if (j > k) {
                MBEDTLS_MPI_CHK( mbedtls_mpi_shift_r( &A, j - k ) );
            }

            if (count++ > 30) {
                return MBEDTLS_ERR_MPI_NOT_ACCEPTABLE;
            }

        } while ( mbedtls_mpi_cmp_mpi( &A, &W ) >= 0 ||
                  mbedtls_mpi_cmp_int( &A, 1 )  <= 0    );

        /*
         * A = A^R mod |X|
         */
        MBEDTLS_MPI_CHK( mbedtls_mpi_exp_mod( &A, &A, &R, X, &RR ) );

        if( mbedtls_mpi_cmp_mpi( &A, &W ) == 0 ||
            mbedtls_mpi_cmp_int( &A,  1 ) == 0 )
            continue;

        j = 1;
        while( j < s && mbedtls_mpi_cmp_mpi( &A, &W ) != 0 )
        {
            /*
             * A = A * A mod |X|
             */
            MBEDTLS_MPI_CHK( mbedtls_mpi_mul_mpi( &T, &A, &A ) );
            MBEDTLS_MPI_CHK( mbedtls_mpi_mod_mpi( &A, &T, X  ) );

            if( mbedtls_mpi_cmp_int( &A, 1 ) == 0 )
                break;

            j++;
        }

        /*
         * not prime if A != |X| - 1 or A == 1
         */
        if( mbedtls_mpi_cmp_mpi( &A, &W ) != 0 ||
            mbedtls_mpi_cmp_int( &A,  1 ) == 0 )
        {
            ret = MBEDTLS_ERR_MPI_NOT_ACCEPTABLE;
            break;
        }
    }

cleanup:
    mbedtls_mpi_free( &W ); mbedtls_mpi_free( &R ); mbedtls_mpi_free( &T ); mbedtls_mpi_free( &A );
    mbedtls_mpi_free( &RR );

    return( ret );
}

/*
 * Pseudo-primality test: small factors, then Miller-Rabin
 */
int mbedtls_mpi_is_prime( const mbedtls_mpi *X,
                  int (*f_rng)(void *, unsigned char *, size_t),
                  void *p_rng )
{
    int ret;
    mbedtls_mpi XX;

    XX.s = 1;
    XX.n = X->n;
    XX.p = X->p;

    if( mbedtls_mpi_cmp_int( &XX, 0 ) == 0 ||
        mbedtls_mpi_cmp_int( &XX, 1 ) == 0 )
        return( MBEDTLS_ERR_MPI_NOT_ACCEPTABLE );

    if( mbedtls_mpi_cmp_int( &XX, 2 ) == 0 )
        return( 0 );

    if( ( ret = mpi_check_small_factors( &XX ) ) != 0 )
    {
        if( ret == 1 )
            return( 0 );

        return( ret );
    }

    return( mpi_miller_rabin( &XX, f_rng, p_rng ) );
}

/*
 * Prime number generation
 */
int mbedtls_mpi_gen_prime( mbedtls_mpi *X, size_t nbits, int dh_flag,
                   int (*f_rng)(void *, unsigned char *, size_t),
                   void *p_rng )
{
    int ret;
    size_t k, n;
    mbedtls_mpi_uint r;
    mbedtls_mpi Y;

    if( nbits < 3 || nbits > MBEDTLS_MPI_MAX_BITS )
        return( MBEDTLS_ERR_MPI_BAD_INPUT_DATA );

    mbedtls_mpi_init( &Y );

    n = BITS_TO_LIMBS( nbits );

    MBEDTLS_MPI_CHK( mbedtls_mpi_fill_random( X, n * ciL, f_rng, p_rng ) );

    k = mbedtls_mpi_bitlen( X );
    if( k > nbits ) MBEDTLS_MPI_CHK( mbedtls_mpi_shift_r( X, k - nbits + 1 ) );

    mbedtls_mpi_set_bit( X, nbits-1, 1 );

    X->p[0] |= 1;

    if( dh_flag == 0 )
    {
        while( ( ret = mbedtls_mpi_is_prime( X, f_rng, p_rng ) ) != 0 )
        {
            if( ret != MBEDTLS_ERR_MPI_NOT_ACCEPTABLE )
                goto cleanup;

            MBEDTLS_MPI_CHK( mbedtls_mpi_add_int( X, X, 2 ) );
        }
    }
    else
    {
        /*
         * An necessary condition for Y and X = 2Y + 1 to be prime
         * is X = 2 mod 3 (which is equivalent to Y = 2 mod 3).
         * Make sure it is satisfied, while keeping X = 3 mod 4
         */

        X->p[0] |= 2;

        MBEDTLS_MPI_CHK( mbedtls_mpi_mod_int( &r, X, 3 ) );
        if( r == 0 )
            MBEDTLS_MPI_CHK( mbedtls_mpi_add_int( X, X, 8 ) );
        else if( r == 1 )
            MBEDTLS_MPI_CHK( mbedtls_mpi_add_int( X, X, 4 ) );

        /* Set Y = (X-1) / 2, which is X / 2 because X is odd */
        MBEDTLS_MPI_CHK( mbedtls_mpi_copy( &Y, X ) );
        MBEDTLS_MPI_CHK( mbedtls_mpi_shift_r( &Y, 1 ) );

        while( 1 )
        {
            /*
             * First, check small factors for X and Y
             * before doing Miller-Rabin on any of them
             */
            if( ( ret = mpi_check_small_factors(  X         ) ) == 0 &&
                ( ret = mpi_check_small_factors( &Y         ) ) == 0 &&
                ( ret = mpi_miller_rabin(  X, f_rng, p_rng  ) ) == 0 &&
                ( ret = mpi_miller_rabin( &Y, f_rng, p_rng  ) ) == 0 )
            {
                break;
            }

            if( ret != MBEDTLS_ERR_MPI_NOT_ACCEPTABLE )
                goto cleanup;

            /*
             * Next candidates. We want to preserve Y = (X-1) / 2 and
             * Y = 1 mod 2 and Y = 2 mod 3 (eq X = 3 mod 4 and X = 2 mod 3)
             * so up Y by 6 and X by 12.
             */
            MBEDTLS_MPI_CHK( mbedtls_mpi_add_int(  X,  X, 12 ) );
            MBEDTLS_MPI_CHK( mbedtls_mpi_add_int( &Y, &Y, 6  ) );
        }
    }

cleanup:

    mbedtls_mpi_free( &Y );

    return( ret );
}

#endif /* MBEDTLS_GENPRIME */

#if defined(MBEDTLS_SELF_TEST)

#define GCD_PAIR_COUNT  3

static const int gcd_pairs[GCD_PAIR_COUNT][3] =
{
    { 693, 609, 21 },
    { 1764, 868, 28 },
    { 768454923, 542167814, 1 }
};

/*
 * Checkup routine
 */
int mbedtls_mpi_self_test( int verbose )
{
    int ret, i;
    mbedtls_mpi A, E, N, X, Y, U, V;

    mbedtls_mpi_init( &A ); mbedtls_mpi_init( &E ); mbedtls_mpi_init( &N ); mbedtls_mpi_init( &X );
    mbedtls_mpi_init( &Y ); mbedtls_mpi_init( &U ); mbedtls_mpi_init( &V );

    MBEDTLS_MPI_CHK( mbedtls_mpi_read_string( &A, 16,
        "EFE021C2645FD1DC586E69184AF4A31E" \
        "D5F53E93B5F123FA41680867BA110131" \
        "944FE7952E2517337780CB0DB80E61AA" \
        "E7C8DDC6C5C6AADEB34EB38A2F40D5E6" ) );

    MBEDTLS_MPI_CHK( mbedtls_mpi_read_string( &E, 16,
        "B2E7EFD37075B9F03FF989C7C5051C20" \
        "34D2A323810251127E7BF8625A4F49A5" \
        "F3E27F4DA8BD59C47D6DAABA4C8127BD" \
        "5B5C25763222FEFCCFC38B832366C29E" ) );

    MBEDTLS_MPI_CHK( mbedtls_mpi_read_string( &N, 16,
        "0066A198186C18C10B2F5ED9B522752A" \
        "9830B69916E535C8F047518A889A43A5" \
        "94B6BED27A168D31D4A52F88925AA8F5" ) );

    MBEDTLS_MPI_CHK( mbedtls_mpi_mul_mpi( &X, &A, &N ) );

    MBEDTLS_MPI_CHK( mbedtls_mpi_read_string( &U, 16,
        "602AB7ECA597A3D6B56FF9829A5E8B85" \
        "9E857EA95A03512E2BAE7391688D264A" \
        "A5663B0341DB9CCFD2C4C5F421FEC814" \
        "8001B72E848A38CAE1C65F78E56ABDEF" \
        "E12D3C039B8A02D6BE593F0BBBDA56F1" \
        "ECF677152EF804370C1A305CAF3B5BF1" \
        "30879B56C61DE584A0F53A2447A51E" ) );

    if( verbose != 0 )
        mbedtls_printf( "  MPI test #1 (mul_mpi): " );

    if( mbedtls_mpi_cmp_mpi( &X, &U ) != 0 )
    {
        if( verbose != 0 )
            mbedtls_printf( "failed\n" );

        ret = 1;
        goto cleanup;
    }

    if( verbose != 0 )
        mbedtls_printf( "passed\n" );

    MBEDTLS_MPI_CHK( mbedtls_mpi_div_mpi( &X, &Y, &A, &N ) );

    MBEDTLS_MPI_CHK( mbedtls_mpi_read_string( &U, 16,
        "256567336059E52CAE22925474705F39A94" ) );

    MBEDTLS_MPI_CHK( mbedtls_mpi_read_string( &V, 16,
        "6613F26162223DF488E9CD48CC132C7A" \
        "0AC93C701B001B092E4E5B9F73BCD27B" \
        "9EE50D0657C77F374E903CDFA4C642" ) );

    if( verbose != 0 )
        mbedtls_printf( "  MPI test #2 (div_mpi): " );

    if( mbedtls_mpi_cmp_mpi( &X, &U ) != 0 ||
        mbedtls_mpi_cmp_mpi( &Y, &V ) != 0 )
    {
        if( verbose != 0 )
            mbedtls_printf( "failed\n" );

        ret = 1;
        goto cleanup;
    }

    if( verbose != 0 )
        mbedtls_printf( "passed\n" );

    MBEDTLS_MPI_CHK( mbedtls_mpi_exp_mod( &X, &A, &E, &N, NULL ) );

    MBEDTLS_MPI_CHK( mbedtls_mpi_read_string( &U, 16,
        "36E139AEA55215609D2816998ED020BB" \
        "BD96C37890F65171D948E9BC7CBAA4D9" \
        "325D24D6A3C12710F10A09FA08AB87" ) );

    if( verbose != 0 )
        mbedtls_printf( "  MPI test #3 (exp_mod): " );

    if( mbedtls_mpi_cmp_mpi( &X, &U ) != 0 )
    {
        if( verbose != 0 )
            mbedtls_printf( "failed\n" );

        ret = 1;
        goto cleanup;
    }

    if( verbose != 0 )
        mbedtls_printf( "passed\n" );

    MBEDTLS_MPI_CHK( mbedtls_mpi_inv_mod( &X, &A, &N ) );

    MBEDTLS_MPI_CHK( mbedtls_mpi_read_string( &U, 16,
        "003A0AAEDD7E784FC07D8F9EC6E3BFD5" \
        "C3DBA76456363A10869622EAC2DD84EC" \
        "C5B8A74DAC4D09E03B5E0BE779F2DF61" ) );

    if( verbose != 0 )
        mbedtls_printf( "  MPI test #4 (inv_mod): " );

    if( mbedtls_mpi_cmp_mpi( &X, &U ) != 0 )
    {
        if( verbose != 0 )
            mbedtls_printf( "failed\n" );

        ret = 1;
        goto cleanup;
    }

    if( verbose != 0 )
        mbedtls_printf( "passed\n" );

    if( verbose != 0 )
        mbedtls_printf( "  MPI test #5 (simple gcd): " );

    for( i = 0; i < GCD_PAIR_COUNT; i++ )
    {
        MBEDTLS_MPI_CHK( mbedtls_mpi_lset( &X, gcd_pairs[i][0] ) );
        MBEDTLS_MPI_CHK( mbedtls_mpi_lset( &Y, gcd_pairs[i][1] ) );

        MBEDTLS_MPI_CHK( mbedtls_mpi_gcd( &A, &X, &Y ) );

        if( mbedtls_mpi_cmp_int( &A, gcd_pairs[i][2] ) != 0 )
        {
            if( verbose != 0 )
                mbedtls_printf( "failed at %d\n", i );

            ret = 1;
            goto cleanup;
        }
    }

    if( verbose != 0 )
        mbedtls_printf( "passed\n" );

cleanup:

    if( ret != 0 && verbose != 0 )
        mbedtls_printf( "Unexpected error, return code = %08X\n", ret );

    mbedtls_mpi_free( &A ); mbedtls_mpi_free( &E ); mbedtls_mpi_free( &N ); mbedtls_mpi_free( &X );
    mbedtls_mpi_free( &Y ); mbedtls_mpi_free( &U ); mbedtls_mpi_free( &V );

    if( verbose != 0 )
        mbedtls_printf( "\n" );

    return( ret );
}

#endif /* MBEDTLS_SELF_TEST */

#endif /* MBEDTLS_BIGNUM_C */<|MERGE_RESOLUTION|>--- conflicted
+++ resolved
@@ -1882,10 +1882,6 @@
 
 cleanup:
     mbedtls_zeroize( buf, sizeof( buf ) );
-<<<<<<< HEAD
-
-=======
->>>>>>> 25e39d38
     return( ret );
 }
 
