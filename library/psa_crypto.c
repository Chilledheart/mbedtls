/*
 *  PSA crypto layer on top of Mbed TLS crypto
 */
/*
 *  Copyright The Mbed TLS Contributors
 *  SPDX-License-Identifier: Apache-2.0 OR GPL-2.0-or-later
 */

#include "common.h"
#include "psa_crypto_core_common.h"

#if defined(MBEDTLS_PSA_CRYPTO_C)

#if defined(MBEDTLS_PSA_CRYPTO_CONFIG)
#include "check_crypto_config.h"
#endif

#include "psa/crypto.h"
#include "psa/crypto_values.h"

#include "psa_crypto_cipher.h"
#include "psa_crypto_core.h"
#include "psa_crypto_invasive.h"
#include "psa_crypto_driver_wrappers.h"
#include "psa_crypto_driver_wrappers_no_static.h"
#include "psa_crypto_ecp.h"
#include "psa_crypto_ffdh.h"
#include "psa_crypto_hash.h"
#include "psa_crypto_mac.h"
#include "psa_crypto_rsa.h"
#include "psa_crypto_ecp.h"
#if defined(MBEDTLS_PSA_CRYPTO_SE_C)
#include "psa_crypto_se.h"
#endif
#include "psa_crypto_slot_management.h"
/* Include internal declarations that are useful for implementing persistently
 * stored keys. */
#include "psa_crypto_storage.h"

#include "psa_crypto_random_impl.h"

#include <stdlib.h>
#include <string.h>
#include "mbedtls/platform.h"

#include "mbedtls/aes.h"
#include "mbedtls/asn1.h"
#include "mbedtls/asn1write.h"
#include "mbedtls/bignum.h"
#include "mbedtls/camellia.h"
#include "mbedtls/chacha20.h"
#include "mbedtls/chachapoly.h"
#include "mbedtls/cipher.h"
#include "mbedtls/ccm.h"
#include "mbedtls/cmac.h"
#include "mbedtls/constant_time.h"
#include "mbedtls/des.h"
#include "mbedtls/ecdh.h"
#include "mbedtls/ecp.h"
#include "mbedtls/entropy.h"
#include "mbedtls/error.h"
#include "mbedtls/gcm.h"
#include "mbedtls/md5.h"
#include "mbedtls/pk.h"
#include "pk_wrap.h"
#include "mbedtls/platform_util.h"
#include "mbedtls/error.h"
#include "mbedtls/ripemd160.h"
#include "mbedtls/rsa.h"
#include "mbedtls/sha1.h"
#include "mbedtls/sha256.h"
#include "mbedtls/sha512.h"
#include "mbedtls/psa_util.h"

#if defined(MBEDTLS_PSA_BUILTIN_ALG_HKDF) ||          \
    defined(MBEDTLS_PSA_BUILTIN_ALG_HKDF_EXTRACT) ||  \
    defined(MBEDTLS_PSA_BUILTIN_ALG_HKDF_EXPAND)
#define BUILTIN_ALG_ANY_HKDF 1
#endif

/****************************************************************/
/* Global data, support functions and library management */
/****************************************************************/

static int key_type_is_raw_bytes(psa_key_type_t type)
{
    return PSA_KEY_TYPE_IS_UNSTRUCTURED(type);
}

/* Values for psa_global_data_t::rng_state */
#define RNG_NOT_INITIALIZED 0
#define RNG_INITIALIZED 1
#define RNG_SEEDED 2

typedef struct {
    uint8_t initialized;
    uint8_t rng_state;
    uint8_t drivers_initialized;
    mbedtls_psa_random_context_t rng;
} psa_global_data_t;

static psa_global_data_t global_data;

#if !defined(MBEDTLS_PSA_CRYPTO_EXTERNAL_RNG)
mbedtls_psa_drbg_context_t *const mbedtls_psa_random_state =
    &global_data.rng.drbg;
#endif

#define GUARD_MODULE_INITIALIZED        \
    if (global_data.initialized == 0)  \
    return PSA_ERROR_BAD_STATE;

#if defined(MBEDTLS_PSA_COPY_CALLER_BUFFERS)

/* Declare a local copy of an input buffer and a variable that will be used
 * to store a pointer to the start of the buffer.
 *
 * Note: This macro must be called before any operations which may jump to
 * the exit label, so that the local input copy object is safe to be freed.
 *
 * Assumptions:
 * - input is the name of a pointer to the buffer to be copied
 * - The name LOCAL_INPUT_COPY_OF_input is unused in the current scope
 * - input_copy_name is a name that is unused in the current scope
 */
#define LOCAL_INPUT_DECLARE(input, input_copy_name) \
    psa_crypto_local_input_t LOCAL_INPUT_COPY_OF_##input = PSA_CRYPTO_LOCAL_INPUT_INIT; \
    const uint8_t *input_copy_name = NULL;

/* Allocate a copy of the buffer input and set the pointer input_copy to
 * point to the start of the copy.
 *
 * Assumptions:
 * - psa_status_t status exists
 * - An exit label is declared
 * - input is the name of a pointer to the buffer to be copied
 * - LOCAL_INPUT_DECLARE(input, input_copy) has previously been called
 */
#define LOCAL_INPUT_ALLOC(input, length, input_copy) \
    status = psa_crypto_local_input_alloc(input, length, \
                                          &LOCAL_INPUT_COPY_OF_##input); \
    if (status != PSA_SUCCESS) { \
        goto exit; \
    } \
    input_copy = LOCAL_INPUT_COPY_OF_##input.buffer;

/* Free the local input copy allocated previously by LOCAL_INPUT_ALLOC()
 *
 * Assumptions:
 * - input_copy is the name of the input copy pointer set by LOCAL_INPUT_ALLOC()
 * - input is the name of the original buffer that was copied
 */
#define LOCAL_INPUT_FREE(input, input_copy) \
    input_copy = NULL; \
    psa_crypto_local_input_free(&LOCAL_INPUT_COPY_OF_##input);

/* Declare a local copy of an output buffer and a variable that will be used
 * to store a pointer to the start of the buffer.
 *
 * Note: This macro must be called before any operations which may jump to
 * the exit label, so that the local output copy object is safe to be freed.
 *
 * Assumptions:
 * - output is the name of a pointer to the buffer to be copied
 * - The name LOCAL_OUTPUT_COPY_OF_output is unused in the current scope
 * - output_copy_name is a name that is unused in the current scope
 */
#define LOCAL_OUTPUT_DECLARE(output, output_copy_name) \
    psa_crypto_local_output_t LOCAL_OUTPUT_COPY_OF_##output = PSA_CRYPTO_LOCAL_OUTPUT_INIT; \
    uint8_t *output_copy_name = NULL;

/* Allocate a copy of the buffer output and set the pointer output_copy to
 * point to the start of the copy.
 *
 * Assumptions:
 * - psa_status_t status exists
 * - An exit label is declared
 * - output is the name of a pointer to the buffer to be copied
 * - LOCAL_OUTPUT_DECLARE(output, output_copy) has previously been called
 */
#define LOCAL_OUTPUT_ALLOC(output, length, output_copy) \
    status = psa_crypto_local_output_alloc(output, length, \
                                           &LOCAL_OUTPUT_COPY_OF_##output); \
    if (status != PSA_SUCCESS) { \
        goto exit; \
    } \
    output_copy = LOCAL_OUTPUT_COPY_OF_##output.buffer;

/* Allocate a copy of the buffer output and set the pointer output_copy to
 * point to the start of the copy.
 *
 * Assumptions:
 * - psa_status_t status exists
 * - An exit label is declared
 * - output is the name of a pointer to the buffer to be copied
 * - LOCAL_OUTPUT_DECLARE(output, output_copy) has previously been called
 */
#define LOCAL_OUTPUT_ALLOC_WITH_COPY(output, length, output_copy) \
    status = psa_crypto_local_output_alloc_with_copy(output, length, \
                                                     &LOCAL_OUTPUT_COPY_OF_##output); \
    if (status != PSA_SUCCESS) { \
        goto exit; \
    } \
    output_copy = LOCAL_OUTPUT_COPY_OF_##output.buffer;

/* Free the local output copy allocated previously by LOCAL_OUTPUT_ALLOC()
 * after first copying back its contents to the original buffer.
 *
 * Assumptions:
 * - psa_status_t status exists
 * - output_copy is the name of the output copy pointer set by LOCAL_OUTPUT_ALLOC()
 * - output is the name of the original buffer that was copied
 */
#define LOCAL_OUTPUT_FREE(output, output_copy) \
    output_copy = NULL; \
    do { \
        psa_status_t local_output_status; \
        local_output_status = psa_crypto_local_output_free(&LOCAL_OUTPUT_COPY_OF_##output); \
        if (local_output_status != PSA_SUCCESS) { \
            /* Since this error case is an internal error, it's more serious than \
             * any existing error code and so it's fine to overwrite the existing \
             * status. */ \
            status = local_output_status; \
        } \
    } while (0)
#else /* MBEDTLS_PSA_COPY_CALLER_BUFFERS */
#define LOCAL_INPUT_DECLARE(input, input_copy_name) \
    const uint8_t *input_copy_name = NULL;
#define LOCAL_INPUT_ALLOC(input, length, input_copy) \
    input_copy = input;
#define LOCAL_INPUT_FREE(input, input_copy) \
    input_copy = NULL;
#define LOCAL_OUTPUT_DECLARE(output, output_copy_name) \
    uint8_t *output_copy_name = NULL;
#define LOCAL_OUTPUT_ALLOC(output, length, output_copy) \
    output_copy = output;
#define LOCAL_OUTPUT_ALLOC_WITH_COPY(output, length, output_copy) \
    output_copy = output;
#define LOCAL_OUTPUT_FREE(output, output_copy) \
    output_copy = NULL;
#endif /* MBEDTLS_PSA_COPY_CALLER_BUFFERS */


int psa_can_do_hash(psa_algorithm_t hash_alg)
{
    (void) hash_alg;
    return global_data.drivers_initialized;
}

int psa_can_do_cipher(psa_key_type_t key_type, psa_algorithm_t cipher_alg)
{
    (void) key_type;
    (void) cipher_alg;
    return global_data.drivers_initialized;
}


#if defined(MBEDTLS_PSA_BUILTIN_KEY_TYPE_DH_KEY_PAIR_IMPORT) ||       \
    defined(MBEDTLS_PSA_BUILTIN_KEY_TYPE_DH_PUBLIC_KEY) ||     \
    defined(PSA_WANT_KEY_TYPE_DH_KEY_PAIR_GENERATE)
static int psa_is_dh_key_size_valid(size_t bits)
{
    if (bits != 2048 && bits != 3072 && bits != 4096 &&
        bits != 6144 && bits != 8192) {
        return 0;
    }

    return 1;
}
#endif /* MBEDTLS_PSA_BUILTIN_KEY_TYPE_DH_KEY_PAIR_IMPORT ||
          MBEDTLS_PSA_BUILTIN_KEY_TYPE_DH_PUBLIC_KEY ||
          PSA_WANT_KEY_TYPE_DH_KEY_PAIR_GENERATE */

psa_status_t mbedtls_to_psa_error(int ret)
{
    /* Mbed TLS error codes can combine a high-level error code and a
     * low-level error code. The low-level error usually reflects the
     * root cause better, so dispatch on that preferably. */
    int low_level_ret = -(-ret & 0x007f);
    switch (low_level_ret != 0 ? low_level_ret : ret) {
        case 0:
            return PSA_SUCCESS;

#if defined(MBEDTLS_AES_C)
        case MBEDTLS_ERR_AES_INVALID_KEY_LENGTH:
        case MBEDTLS_ERR_AES_INVALID_INPUT_LENGTH:
            return PSA_ERROR_NOT_SUPPORTED;
        case MBEDTLS_ERR_AES_BAD_INPUT_DATA:
            return PSA_ERROR_INVALID_ARGUMENT;
#endif

#if defined(MBEDTLS_ASN1_PARSE_C) || defined(MBEDTLS_ASN1_WRITE_C)
        case MBEDTLS_ERR_ASN1_OUT_OF_DATA:
        case MBEDTLS_ERR_ASN1_UNEXPECTED_TAG:
        case MBEDTLS_ERR_ASN1_INVALID_LENGTH:
        case MBEDTLS_ERR_ASN1_LENGTH_MISMATCH:
        case MBEDTLS_ERR_ASN1_INVALID_DATA:
            return PSA_ERROR_INVALID_ARGUMENT;
        case MBEDTLS_ERR_ASN1_ALLOC_FAILED:
            return PSA_ERROR_INSUFFICIENT_MEMORY;
        case MBEDTLS_ERR_ASN1_BUF_TOO_SMALL:
            return PSA_ERROR_BUFFER_TOO_SMALL;
#endif

#if defined(MBEDTLS_CAMELLIA_C)
        case MBEDTLS_ERR_CAMELLIA_BAD_INPUT_DATA:
        case MBEDTLS_ERR_CAMELLIA_INVALID_INPUT_LENGTH:
            return PSA_ERROR_NOT_SUPPORTED;
#endif

#if defined(MBEDTLS_CCM_C)
        case MBEDTLS_ERR_CCM_BAD_INPUT:
            return PSA_ERROR_INVALID_ARGUMENT;
        case MBEDTLS_ERR_CCM_AUTH_FAILED:
            return PSA_ERROR_INVALID_SIGNATURE;
#endif

#if defined(MBEDTLS_CHACHA20_C)
        case MBEDTLS_ERR_CHACHA20_BAD_INPUT_DATA:
            return PSA_ERROR_INVALID_ARGUMENT;
#endif

#if defined(MBEDTLS_CHACHAPOLY_C)
        case MBEDTLS_ERR_CHACHAPOLY_BAD_STATE:
            return PSA_ERROR_BAD_STATE;
        case MBEDTLS_ERR_CHACHAPOLY_AUTH_FAILED:
            return PSA_ERROR_INVALID_SIGNATURE;
#endif

#if defined(MBEDTLS_CIPHER_C)
        case MBEDTLS_ERR_CIPHER_FEATURE_UNAVAILABLE:
            return PSA_ERROR_NOT_SUPPORTED;
        case MBEDTLS_ERR_CIPHER_BAD_INPUT_DATA:
            return PSA_ERROR_INVALID_ARGUMENT;
        case MBEDTLS_ERR_CIPHER_ALLOC_FAILED:
            return PSA_ERROR_INSUFFICIENT_MEMORY;
        case MBEDTLS_ERR_CIPHER_INVALID_PADDING:
            return PSA_ERROR_INVALID_PADDING;
        case MBEDTLS_ERR_CIPHER_FULL_BLOCK_EXPECTED:
            return PSA_ERROR_INVALID_ARGUMENT;
        case MBEDTLS_ERR_CIPHER_AUTH_FAILED:
            return PSA_ERROR_INVALID_SIGNATURE;
        case MBEDTLS_ERR_CIPHER_INVALID_CONTEXT:
            return PSA_ERROR_CORRUPTION_DETECTED;
#endif

#if !(defined(MBEDTLS_PSA_CRYPTO_EXTERNAL_RNG) ||      \
            defined(MBEDTLS_PSA_HMAC_DRBG_MD_TYPE))
        /* Only check CTR_DRBG error codes if underlying mbedtls_xxx
         * functions are passed a CTR_DRBG instance. */
        case MBEDTLS_ERR_CTR_DRBG_ENTROPY_SOURCE_FAILED:
            return PSA_ERROR_INSUFFICIENT_ENTROPY;
        case MBEDTLS_ERR_CTR_DRBG_REQUEST_TOO_BIG:
        case MBEDTLS_ERR_CTR_DRBG_INPUT_TOO_BIG:
            return PSA_ERROR_NOT_SUPPORTED;
        case MBEDTLS_ERR_CTR_DRBG_FILE_IO_ERROR:
            return PSA_ERROR_INSUFFICIENT_ENTROPY;
#endif

#if defined(MBEDTLS_DES_C)
        case MBEDTLS_ERR_DES_INVALID_INPUT_LENGTH:
            return PSA_ERROR_NOT_SUPPORTED;
#endif

        case MBEDTLS_ERR_ENTROPY_NO_SOURCES_DEFINED:
        case MBEDTLS_ERR_ENTROPY_NO_STRONG_SOURCE:
        case MBEDTLS_ERR_ENTROPY_SOURCE_FAILED:
            return PSA_ERROR_INSUFFICIENT_ENTROPY;

#if defined(MBEDTLS_GCM_C)
        case MBEDTLS_ERR_GCM_AUTH_FAILED:
            return PSA_ERROR_INVALID_SIGNATURE;
        case MBEDTLS_ERR_GCM_BUFFER_TOO_SMALL:
            return PSA_ERROR_BUFFER_TOO_SMALL;
        case MBEDTLS_ERR_GCM_BAD_INPUT:
            return PSA_ERROR_INVALID_ARGUMENT;
#endif

#if !defined(MBEDTLS_PSA_CRYPTO_EXTERNAL_RNG) &&        \
            defined(MBEDTLS_PSA_HMAC_DRBG_MD_TYPE)
        /* Only check HMAC_DRBG error codes if underlying mbedtls_xxx
         * functions are passed a HMAC_DRBG instance. */
        case MBEDTLS_ERR_HMAC_DRBG_ENTROPY_SOURCE_FAILED:
            return PSA_ERROR_INSUFFICIENT_ENTROPY;
        case MBEDTLS_ERR_HMAC_DRBG_REQUEST_TOO_BIG:
        case MBEDTLS_ERR_HMAC_DRBG_INPUT_TOO_BIG:
            return PSA_ERROR_NOT_SUPPORTED;
        case MBEDTLS_ERR_HMAC_DRBG_FILE_IO_ERROR:
            return PSA_ERROR_INSUFFICIENT_ENTROPY;
#endif

#if defined(MBEDTLS_MD_LIGHT)
        case MBEDTLS_ERR_MD_FEATURE_UNAVAILABLE:
            return PSA_ERROR_NOT_SUPPORTED;
        case MBEDTLS_ERR_MD_BAD_INPUT_DATA:
            return PSA_ERROR_INVALID_ARGUMENT;
        case MBEDTLS_ERR_MD_ALLOC_FAILED:
            return PSA_ERROR_INSUFFICIENT_MEMORY;
#if defined(MBEDTLS_FS_IO)
        case MBEDTLS_ERR_MD_FILE_IO_ERROR:
            return PSA_ERROR_STORAGE_FAILURE;
#endif
#endif

#if defined(MBEDTLS_BIGNUM_C)
#if defined(MBEDTLS_FS_IO)
        case MBEDTLS_ERR_MPI_FILE_IO_ERROR:
            return PSA_ERROR_STORAGE_FAILURE;
#endif
        case MBEDTLS_ERR_MPI_BAD_INPUT_DATA:
            return PSA_ERROR_INVALID_ARGUMENT;
        case MBEDTLS_ERR_MPI_INVALID_CHARACTER:
            return PSA_ERROR_INVALID_ARGUMENT;
        case MBEDTLS_ERR_MPI_BUFFER_TOO_SMALL:
            return PSA_ERROR_BUFFER_TOO_SMALL;
        case MBEDTLS_ERR_MPI_NEGATIVE_VALUE:
            return PSA_ERROR_INVALID_ARGUMENT;
        case MBEDTLS_ERR_MPI_DIVISION_BY_ZERO:
            return PSA_ERROR_INVALID_ARGUMENT;
        case MBEDTLS_ERR_MPI_NOT_ACCEPTABLE:
            return PSA_ERROR_INVALID_ARGUMENT;
        case MBEDTLS_ERR_MPI_ALLOC_FAILED:
            return PSA_ERROR_INSUFFICIENT_MEMORY;
#endif

#if defined(MBEDTLS_PK_C)
        case MBEDTLS_ERR_PK_ALLOC_FAILED:
            return PSA_ERROR_INSUFFICIENT_MEMORY;
        case MBEDTLS_ERR_PK_TYPE_MISMATCH:
        case MBEDTLS_ERR_PK_BAD_INPUT_DATA:
            return PSA_ERROR_INVALID_ARGUMENT;
#if defined(MBEDTLS_PSA_CRYPTO_STORAGE_C) || defined(MBEDTLS_FS_IO) || \
            defined(MBEDTLS_PSA_ITS_FILE_C)
        case MBEDTLS_ERR_PK_FILE_IO_ERROR:
            return PSA_ERROR_STORAGE_FAILURE;
#endif
        case MBEDTLS_ERR_PK_KEY_INVALID_VERSION:
        case MBEDTLS_ERR_PK_KEY_INVALID_FORMAT:
            return PSA_ERROR_INVALID_ARGUMENT;
        case MBEDTLS_ERR_PK_UNKNOWN_PK_ALG:
            return PSA_ERROR_NOT_SUPPORTED;
        case MBEDTLS_ERR_PK_PASSWORD_REQUIRED:
        case MBEDTLS_ERR_PK_PASSWORD_MISMATCH:
            return PSA_ERROR_NOT_PERMITTED;
        case MBEDTLS_ERR_PK_INVALID_PUBKEY:
            return PSA_ERROR_INVALID_ARGUMENT;
        case MBEDTLS_ERR_PK_INVALID_ALG:
        case MBEDTLS_ERR_PK_UNKNOWN_NAMED_CURVE:
        case MBEDTLS_ERR_PK_FEATURE_UNAVAILABLE:
            return PSA_ERROR_NOT_SUPPORTED;
        case MBEDTLS_ERR_PK_SIG_LEN_MISMATCH:
            return PSA_ERROR_INVALID_SIGNATURE;
        case MBEDTLS_ERR_PK_BUFFER_TOO_SMALL:
            return PSA_ERROR_BUFFER_TOO_SMALL;
#endif

        case MBEDTLS_ERR_PLATFORM_HW_ACCEL_FAILED:
            return PSA_ERROR_HARDWARE_FAILURE;
        case MBEDTLS_ERR_PLATFORM_FEATURE_UNSUPPORTED:
            return PSA_ERROR_NOT_SUPPORTED;

#if defined(MBEDTLS_RSA_C)
        case MBEDTLS_ERR_RSA_BAD_INPUT_DATA:
            return PSA_ERROR_INVALID_ARGUMENT;
        case MBEDTLS_ERR_RSA_INVALID_PADDING:
            return PSA_ERROR_INVALID_PADDING;
        case MBEDTLS_ERR_RSA_KEY_GEN_FAILED:
            return PSA_ERROR_HARDWARE_FAILURE;
        case MBEDTLS_ERR_RSA_KEY_CHECK_FAILED:
            return PSA_ERROR_INVALID_ARGUMENT;
        case MBEDTLS_ERR_RSA_PUBLIC_FAILED:
        case MBEDTLS_ERR_RSA_PRIVATE_FAILED:
            return PSA_ERROR_CORRUPTION_DETECTED;
        case MBEDTLS_ERR_RSA_VERIFY_FAILED:
            return PSA_ERROR_INVALID_SIGNATURE;
        case MBEDTLS_ERR_RSA_OUTPUT_TOO_LARGE:
            return PSA_ERROR_BUFFER_TOO_SMALL;
        case MBEDTLS_ERR_RSA_RNG_FAILED:
            return PSA_ERROR_INSUFFICIENT_ENTROPY;
#endif

#if defined(MBEDTLS_ECP_LIGHT)
        case MBEDTLS_ERR_ECP_BAD_INPUT_DATA:
        case MBEDTLS_ERR_ECP_INVALID_KEY:
            return PSA_ERROR_INVALID_ARGUMENT;
        case MBEDTLS_ERR_ECP_BUFFER_TOO_SMALL:
            return PSA_ERROR_BUFFER_TOO_SMALL;
        case MBEDTLS_ERR_ECP_FEATURE_UNAVAILABLE:
            return PSA_ERROR_NOT_SUPPORTED;
        case MBEDTLS_ERR_ECP_SIG_LEN_MISMATCH:
        case MBEDTLS_ERR_ECP_VERIFY_FAILED:
            return PSA_ERROR_INVALID_SIGNATURE;
        case MBEDTLS_ERR_ECP_ALLOC_FAILED:
            return PSA_ERROR_INSUFFICIENT_MEMORY;
        case MBEDTLS_ERR_ECP_RANDOM_FAILED:
            return PSA_ERROR_INSUFFICIENT_ENTROPY;

#if defined(MBEDTLS_ECP_RESTARTABLE)
        case MBEDTLS_ERR_ECP_IN_PROGRESS:
            return PSA_OPERATION_INCOMPLETE;
#endif
#endif

        case MBEDTLS_ERR_ERROR_CORRUPTION_DETECTED:
            return PSA_ERROR_CORRUPTION_DETECTED;

        default:
            return PSA_ERROR_GENERIC_ERROR;
    }
}

/**
 * \brief                       For output buffers which contain "tags"
 *                              (outputs that may be checked for validity like
 *                              hashes, MACs and signatures), fill the unused
 *                              part of the output buffer (the whole buffer on
 *                              error, the trailing part on success) with
 *                              something that isn't a valid tag (barring an
 *                              attack on the tag and deliberately-crafted
 *                              input), in case the caller doesn't check the
 *                              return status properly.
 *
 * \param output_buffer         Pointer to buffer to wipe. May not be NULL
 *                              unless \p output_buffer_size is zero.
 * \param status                Status of function called to generate
 *                              output_buffer originally
 * \param output_buffer_size    Size of output buffer. If zero, \p output_buffer
 *                              could be NULL.
 * \param output_buffer_length  Length of data written to output_buffer, must be
 *                              less than \p output_buffer_size
 */
static void psa_wipe_tag_output_buffer(uint8_t *output_buffer, psa_status_t status,
                                       size_t output_buffer_size, size_t output_buffer_length)
{
    size_t offset = 0;

    if (output_buffer_size == 0) {
        /* If output_buffer_size is 0 then we have nothing to do. We must not
           call memset because output_buffer may be NULL in this case */
        return;
    }

    if (status == PSA_SUCCESS) {
        offset = output_buffer_length;
    }

    memset(output_buffer + offset, '!', output_buffer_size - offset);
}


psa_status_t psa_validate_unstructured_key_bit_size(psa_key_type_t type,
                                                    size_t bits)
{
    /* Check that the bit size is acceptable for the key type */
    switch (type) {
        case PSA_KEY_TYPE_RAW_DATA:
        case PSA_KEY_TYPE_HMAC:
        case PSA_KEY_TYPE_DERIVE:
        case PSA_KEY_TYPE_PASSWORD:
        case PSA_KEY_TYPE_PASSWORD_HASH:
            break;
#if defined(PSA_WANT_KEY_TYPE_AES)
        case PSA_KEY_TYPE_AES:
            if (bits != 128 && bits != 192 && bits != 256) {
                return PSA_ERROR_INVALID_ARGUMENT;
            }
            break;
#endif
#if defined(PSA_WANT_KEY_TYPE_ARIA)
        case PSA_KEY_TYPE_ARIA:
            if (bits != 128 && bits != 192 && bits != 256) {
                return PSA_ERROR_INVALID_ARGUMENT;
            }
            break;
#endif
#if defined(PSA_WANT_KEY_TYPE_CAMELLIA)
        case PSA_KEY_TYPE_CAMELLIA:
            if (bits != 128 && bits != 192 && bits != 256) {
                return PSA_ERROR_INVALID_ARGUMENT;
            }
            break;
#endif
#if defined(PSA_WANT_KEY_TYPE_DES)
        case PSA_KEY_TYPE_DES:
            if (bits != 64 && bits != 128 && bits != 192) {
                return PSA_ERROR_INVALID_ARGUMENT;
            }
            break;
#endif
#if defined(PSA_WANT_KEY_TYPE_CHACHA20)
        case PSA_KEY_TYPE_CHACHA20:
            if (bits != 256) {
                return PSA_ERROR_INVALID_ARGUMENT;
            }
            break;
#endif
        default:
            return PSA_ERROR_NOT_SUPPORTED;
    }
    if (bits % 8 != 0) {
        return PSA_ERROR_INVALID_ARGUMENT;
    }

    return PSA_SUCCESS;
}

/** Check whether a given key type is valid for use with a given MAC algorithm
 *
 * Upon successful return of this function, the behavior of #PSA_MAC_LENGTH
 * when called with the validated \p algorithm and \p key_type is well-defined.
 *
 * \param[in] algorithm     The specific MAC algorithm (can be wildcard).
 * \param[in] key_type      The key type of the key to be used with the
 *                          \p algorithm.
 *
 * \retval #PSA_SUCCESS
 *         The \p key_type is valid for use with the \p algorithm
 * \retval #PSA_ERROR_INVALID_ARGUMENT
 *         The \p key_type is not valid for use with the \p algorithm
 */
MBEDTLS_STATIC_TESTABLE psa_status_t psa_mac_key_can_do(
    psa_algorithm_t algorithm,
    psa_key_type_t key_type)
{
    if (PSA_ALG_IS_HMAC(algorithm)) {
        if (key_type == PSA_KEY_TYPE_HMAC) {
            return PSA_SUCCESS;
        }
    }

    if (PSA_ALG_IS_BLOCK_CIPHER_MAC(algorithm)) {
        /* Check that we're calling PSA_BLOCK_CIPHER_BLOCK_LENGTH with a cipher
         * key. */
        if ((key_type & PSA_KEY_TYPE_CATEGORY_MASK) ==
            PSA_KEY_TYPE_CATEGORY_SYMMETRIC) {
            /* PSA_BLOCK_CIPHER_BLOCK_LENGTH returns 1 for stream ciphers and
             * the block length (larger than 1) for block ciphers. */
            if (PSA_BLOCK_CIPHER_BLOCK_LENGTH(key_type) > 1) {
                return PSA_SUCCESS;
            }
        }
    }

    return PSA_ERROR_INVALID_ARGUMENT;
}

psa_status_t psa_allocate_buffer_to_slot(psa_key_slot_t *slot,
                                         size_t buffer_length)
{
    if (slot->key.data != NULL) {
        return PSA_ERROR_ALREADY_EXISTS;
    }

    slot->key.data = mbedtls_calloc(1, buffer_length);
    if (slot->key.data == NULL) {
        return PSA_ERROR_INSUFFICIENT_MEMORY;
    }

    slot->key.bytes = buffer_length;
    return PSA_SUCCESS;
}

psa_status_t psa_copy_key_material_into_slot(psa_key_slot_t *slot,
                                             const uint8_t *data,
                                             size_t data_length)
{
    psa_status_t status = psa_allocate_buffer_to_slot(slot,
                                                      data_length);
    if (status != PSA_SUCCESS) {
        return status;
    }

    memcpy(slot->key.data, data, data_length);
    return PSA_SUCCESS;
}

psa_status_t psa_import_key_into_slot(
    const psa_key_attributes_t *attributes,
    const uint8_t *data, size_t data_length,
    uint8_t *key_buffer, size_t key_buffer_size,
    size_t *key_buffer_length, size_t *bits)
{
    psa_status_t status = PSA_ERROR_CORRUPTION_DETECTED;
    psa_key_type_t type = attributes->core.type;

    /* zero-length keys are never supported. */
    if (data_length == 0) {
        return PSA_ERROR_NOT_SUPPORTED;
    }

    if (key_type_is_raw_bytes(type)) {
        *bits = PSA_BYTES_TO_BITS(data_length);

        status = psa_validate_unstructured_key_bit_size(attributes->core.type,
                                                        *bits);
        if (status != PSA_SUCCESS) {
            return status;
        }

        /* Copy the key material. */
        memcpy(key_buffer, data, data_length);
        *key_buffer_length = data_length;
        (void) key_buffer_size;

        return PSA_SUCCESS;
    } else if (PSA_KEY_TYPE_IS_ASYMMETRIC(type)) {
#if defined(MBEDTLS_PSA_BUILTIN_KEY_TYPE_DH_KEY_PAIR_IMPORT) || \
        defined(MBEDTLS_PSA_BUILTIN_KEY_TYPE_DH_PUBLIC_KEY)
        if (PSA_KEY_TYPE_IS_DH(type)) {
            if (psa_is_dh_key_size_valid(PSA_BYTES_TO_BITS(data_length)) == 0) {
                return PSA_ERROR_INVALID_ARGUMENT;
            }
            return mbedtls_psa_ffdh_import_key(attributes,
                                               data, data_length,
                                               key_buffer, key_buffer_size,
                                               key_buffer_length,
                                               bits);
        }
#endif /* defined(MBEDTLS_PSA_BUILTIN_KEY_TYPE_DH_KEY_PAIR_IMPORT) ||
        * defined(MBEDTLS_PSA_BUILTIN_KEY_TYPE_DH_PUBLIC_KEY) */
#if defined(MBEDTLS_PSA_BUILTIN_KEY_TYPE_ECC_KEY_PAIR_IMPORT) || \
        defined(MBEDTLS_PSA_BUILTIN_KEY_TYPE_ECC_PUBLIC_KEY)
        if (PSA_KEY_TYPE_IS_ECC(type)) {
            return mbedtls_psa_ecp_import_key(attributes,
                                              data, data_length,
                                              key_buffer, key_buffer_size,
                                              key_buffer_length,
                                              bits);
        }
#endif /* defined(MBEDTLS_PSA_BUILTIN_KEY_TYPE_ECC_KEY_PAIR_IMPORT) ||
        * defined(MBEDTLS_PSA_BUILTIN_KEY_TYPE_ECC_PUBLIC_KEY) */
#if (defined(MBEDTLS_PSA_BUILTIN_KEY_TYPE_RSA_KEY_PAIR_IMPORT) && \
        defined(MBEDTLS_PSA_BUILTIN_KEY_TYPE_RSA_KEY_PAIR_EXPORT)) || \
        defined(MBEDTLS_PSA_BUILTIN_KEY_TYPE_RSA_PUBLIC_KEY)
        if (PSA_KEY_TYPE_IS_RSA(type)) {
            return mbedtls_psa_rsa_import_key(attributes,
                                              data, data_length,
                                              key_buffer, key_buffer_size,
                                              key_buffer_length,
                                              bits);
        }
#endif /* (defined(MBEDTLS_PSA_BUILTIN_KEY_TYPE_RSA_KEY_PAIR_IMPORT) &&
           defined(MBEDTLS_PSA_BUILTIN_KEY_TYPE_RSA_KEY_PAIR_EXPORT)) ||
        * defined(MBEDTLS_PSA_BUILTIN_KEY_TYPE_RSA_PUBLIC_KEY) */
    }

    return PSA_ERROR_NOT_SUPPORTED;
}

/** Calculate the intersection of two algorithm usage policies.
 *
 * Return 0 (which allows no operation) on incompatibility.
 */
static psa_algorithm_t psa_key_policy_algorithm_intersection(
    psa_key_type_t key_type,
    psa_algorithm_t alg1,
    psa_algorithm_t alg2)
{
    /* Common case: both sides actually specify the same policy. */
    if (alg1 == alg2) {
        return alg1;
    }
    /* If the policies are from the same hash-and-sign family, check
     * if one is a wildcard. If so the other has the specific algorithm. */
    if (PSA_ALG_IS_SIGN_HASH(alg1) &&
        PSA_ALG_IS_SIGN_HASH(alg2) &&
        (alg1 & ~PSA_ALG_HASH_MASK) == (alg2 & ~PSA_ALG_HASH_MASK)) {
        if (PSA_ALG_SIGN_GET_HASH(alg1) == PSA_ALG_ANY_HASH) {
            return alg2;
        }
        if (PSA_ALG_SIGN_GET_HASH(alg2) == PSA_ALG_ANY_HASH) {
            return alg1;
        }
    }
    /* If the policies are from the same AEAD family, check whether
     * one of them is a minimum-tag-length wildcard. Calculate the most
     * restrictive tag length. */
    if (PSA_ALG_IS_AEAD(alg1) && PSA_ALG_IS_AEAD(alg2) &&
        (PSA_ALG_AEAD_WITH_SHORTENED_TAG(alg1, 0) ==
         PSA_ALG_AEAD_WITH_SHORTENED_TAG(alg2, 0))) {
        size_t alg1_len = PSA_ALG_AEAD_GET_TAG_LENGTH(alg1);
        size_t alg2_len = PSA_ALG_AEAD_GET_TAG_LENGTH(alg2);
        size_t restricted_len = alg1_len > alg2_len ? alg1_len : alg2_len;

        /* If both are wildcards, return most restrictive wildcard */
        if (((alg1 & PSA_ALG_AEAD_AT_LEAST_THIS_LENGTH_FLAG) != 0) &&
            ((alg2 & PSA_ALG_AEAD_AT_LEAST_THIS_LENGTH_FLAG) != 0)) {
            return PSA_ALG_AEAD_WITH_AT_LEAST_THIS_LENGTH_TAG(
                alg1, restricted_len);
        }
        /* If only one is a wildcard, return specific algorithm if compatible. */
        if (((alg1 & PSA_ALG_AEAD_AT_LEAST_THIS_LENGTH_FLAG) != 0) &&
            (alg1_len <= alg2_len)) {
            return alg2;
        }
        if (((alg2 & PSA_ALG_AEAD_AT_LEAST_THIS_LENGTH_FLAG) != 0) &&
            (alg2_len <= alg1_len)) {
            return alg1;
        }
    }
    /* If the policies are from the same MAC family, check whether one
     * of them is a minimum-MAC-length policy. Calculate the most
     * restrictive tag length. */
    if (PSA_ALG_IS_MAC(alg1) && PSA_ALG_IS_MAC(alg2) &&
        (PSA_ALG_FULL_LENGTH_MAC(alg1) ==
         PSA_ALG_FULL_LENGTH_MAC(alg2))) {
        /* Validate the combination of key type and algorithm. Since the base
         * algorithm of alg1 and alg2 are the same, we only need this once. */
        if (PSA_SUCCESS != psa_mac_key_can_do(alg1, key_type)) {
            return 0;
        }

        /* Get the (exact or at-least) output lengths for both sides of the
         * requested intersection. None of the currently supported algorithms
         * have an output length dependent on the actual key size, so setting it
         * to a bogus value of 0 is currently OK.
         *
         * Note that for at-least-this-length wildcard algorithms, the output
         * length is set to the shortest allowed length, which allows us to
         * calculate the most restrictive tag length for the intersection. */
        size_t alg1_len = PSA_MAC_LENGTH(key_type, 0, alg1);
        size_t alg2_len = PSA_MAC_LENGTH(key_type, 0, alg2);
        size_t restricted_len = alg1_len > alg2_len ? alg1_len : alg2_len;

        /* If both are wildcards, return most restrictive wildcard */
        if (((alg1 & PSA_ALG_MAC_AT_LEAST_THIS_LENGTH_FLAG) != 0) &&
            ((alg2 & PSA_ALG_MAC_AT_LEAST_THIS_LENGTH_FLAG) != 0)) {
            return PSA_ALG_AT_LEAST_THIS_LENGTH_MAC(alg1, restricted_len);
        }

        /* If only one is an at-least-this-length policy, the intersection would
         * be the other (fixed-length) policy as long as said fixed length is
         * equal to or larger than the shortest allowed length. */
        if ((alg1 & PSA_ALG_MAC_AT_LEAST_THIS_LENGTH_FLAG) != 0) {
            return (alg1_len <= alg2_len) ? alg2 : 0;
        }
        if ((alg2 & PSA_ALG_MAC_AT_LEAST_THIS_LENGTH_FLAG) != 0) {
            return (alg2_len <= alg1_len) ? alg1 : 0;
        }

        /* If none of them are wildcards, check whether they define the same tag
         * length. This is still possible here when one is default-length and
         * the other specific-length. Ensure to always return the
         * specific-length version for the intersection. */
        if (alg1_len == alg2_len) {
            return PSA_ALG_TRUNCATED_MAC(alg1, alg1_len);
        }
    }
    /* If the policies are incompatible, allow nothing. */
    return 0;
}

static int psa_key_algorithm_permits(psa_key_type_t key_type,
                                     psa_algorithm_t policy_alg,
                                     psa_algorithm_t requested_alg)
{
    /* Common case: the policy only allows requested_alg. */
    if (requested_alg == policy_alg) {
        return 1;
    }
    /* If policy_alg is a hash-and-sign with a wildcard for the hash,
     * and requested_alg is the same hash-and-sign family with any hash,
     * then requested_alg is compliant with policy_alg. */
    if (PSA_ALG_IS_SIGN_HASH(requested_alg) &&
        PSA_ALG_SIGN_GET_HASH(policy_alg) == PSA_ALG_ANY_HASH) {
        return (policy_alg & ~PSA_ALG_HASH_MASK) ==
               (requested_alg & ~PSA_ALG_HASH_MASK);
    }
    /* If policy_alg is a wildcard AEAD algorithm of the same base as
     * the requested algorithm, check the requested tag length to be
     * equal-length or longer than the wildcard-specified length. */
    if (PSA_ALG_IS_AEAD(policy_alg) &&
        PSA_ALG_IS_AEAD(requested_alg) &&
        (PSA_ALG_AEAD_WITH_SHORTENED_TAG(policy_alg, 0) ==
         PSA_ALG_AEAD_WITH_SHORTENED_TAG(requested_alg, 0)) &&
        ((policy_alg & PSA_ALG_AEAD_AT_LEAST_THIS_LENGTH_FLAG) != 0)) {
        return PSA_ALG_AEAD_GET_TAG_LENGTH(policy_alg) <=
               PSA_ALG_AEAD_GET_TAG_LENGTH(requested_alg);
    }
    /* If policy_alg is a MAC algorithm of the same base as the requested
     * algorithm, check whether their MAC lengths are compatible. */
    if (PSA_ALG_IS_MAC(policy_alg) &&
        PSA_ALG_IS_MAC(requested_alg) &&
        (PSA_ALG_FULL_LENGTH_MAC(policy_alg) ==
         PSA_ALG_FULL_LENGTH_MAC(requested_alg))) {
        /* Validate the combination of key type and algorithm. Since the policy
         * and requested algorithms are the same, we only need this once. */
        if (PSA_SUCCESS != psa_mac_key_can_do(policy_alg, key_type)) {
            return 0;
        }

        /* Get both the requested output length for the algorithm which is to be
         * verified, and the default output length for the base algorithm.
         * Note that none of the currently supported algorithms have an output
         * length dependent on actual key size, so setting it to a bogus value
         * of 0 is currently OK. */
        size_t requested_output_length = PSA_MAC_LENGTH(
            key_type, 0, requested_alg);
        size_t default_output_length = PSA_MAC_LENGTH(
            key_type, 0,
            PSA_ALG_FULL_LENGTH_MAC(requested_alg));

        /* If the policy is default-length, only allow an algorithm with
         * a declared exact-length matching the default. */
        if (PSA_MAC_TRUNCATED_LENGTH(policy_alg) == 0) {
            return requested_output_length == default_output_length;
        }

        /* If the requested algorithm is default-length, allow it if the policy
         * length exactly matches the default length. */
        if (PSA_MAC_TRUNCATED_LENGTH(requested_alg) == 0 &&
            PSA_MAC_TRUNCATED_LENGTH(policy_alg) == default_output_length) {
            return 1;
        }

        /* If policy_alg is an at-least-this-length wildcard MAC algorithm,
         * check for the requested MAC length to be equal to or longer than the
         * minimum allowed length. */
        if ((policy_alg & PSA_ALG_MAC_AT_LEAST_THIS_LENGTH_FLAG) != 0) {
            return PSA_MAC_TRUNCATED_LENGTH(policy_alg) <=
                   requested_output_length;
        }
    }
    /* If policy_alg is a generic key agreement operation, then using it for
     * a key derivation with that key agreement should also be allowed. This
     * behaviour is expected to be defined in a future specification version. */
    if (PSA_ALG_IS_RAW_KEY_AGREEMENT(policy_alg) &&
        PSA_ALG_IS_KEY_AGREEMENT(requested_alg)) {
        return PSA_ALG_KEY_AGREEMENT_GET_BASE(requested_alg) ==
               policy_alg;
    }
    /* If it isn't explicitly permitted, it's forbidden. */
    return 0;
}

/** Test whether a policy permits an algorithm.
 *
 * The caller must test usage flags separately.
 *
 * \note This function requires providing the key type for which the policy is
 *       being validated, since some algorithm policy definitions (e.g. MAC)
 *       have different properties depending on what kind of cipher it is
 *       combined with.
 *
 * \retval PSA_SUCCESS                  When \p alg is a specific algorithm
 *                                      allowed by the \p policy.
 * \retval PSA_ERROR_INVALID_ARGUMENT   When \p alg is not a specific algorithm
 * \retval PSA_ERROR_NOT_PERMITTED      When \p alg is a specific algorithm, but
 *                                      the \p policy does not allow it.
 */
static psa_status_t psa_key_policy_permits(const psa_key_policy_t *policy,
                                           psa_key_type_t key_type,
                                           psa_algorithm_t alg)
{
    /* '0' is not a valid algorithm */
    if (alg == 0) {
        return PSA_ERROR_INVALID_ARGUMENT;
    }

    /* A requested algorithm cannot be a wildcard. */
    if (PSA_ALG_IS_WILDCARD(alg)) {
        return PSA_ERROR_INVALID_ARGUMENT;
    }

    if (psa_key_algorithm_permits(key_type, policy->alg, alg) ||
        psa_key_algorithm_permits(key_type, policy->alg2, alg)) {
        return PSA_SUCCESS;
    } else {
        return PSA_ERROR_NOT_PERMITTED;
    }
}

/** Restrict a key policy based on a constraint.
 *
 * \note This function requires providing the key type for which the policy is
 *       being restricted, since some algorithm policy definitions (e.g. MAC)
 *       have different properties depending on what kind of cipher it is
 *       combined with.
 *
 * \param[in] key_type      The key type for which to restrict the policy
 * \param[in,out] policy    The policy to restrict.
 * \param[in] constraint    The policy constraint to apply.
 *
 * \retval #PSA_SUCCESS
 *         \c *policy contains the intersection of the original value of
 *         \c *policy and \c *constraint.
 * \retval #PSA_ERROR_INVALID_ARGUMENT
 *         \c key_type, \c *policy and \c *constraint are incompatible.
 *         \c *policy is unchanged.
 */
static psa_status_t psa_restrict_key_policy(
    psa_key_type_t key_type,
    psa_key_policy_t *policy,
    const psa_key_policy_t *constraint)
{
    psa_algorithm_t intersection_alg =
        psa_key_policy_algorithm_intersection(key_type, policy->alg,
                                              constraint->alg);
    psa_algorithm_t intersection_alg2 =
        psa_key_policy_algorithm_intersection(key_type, policy->alg2,
                                              constraint->alg2);
    if (intersection_alg == 0 && policy->alg != 0 && constraint->alg != 0) {
        return PSA_ERROR_INVALID_ARGUMENT;
    }
    if (intersection_alg2 == 0 && policy->alg2 != 0 && constraint->alg2 != 0) {
        return PSA_ERROR_INVALID_ARGUMENT;
    }
    policy->usage &= constraint->usage;
    policy->alg = intersection_alg;
    policy->alg2 = intersection_alg2;
    return PSA_SUCCESS;
}

/** Get the description of a key given its identifier and policy constraints
 *  and lock it.
 *
 * The key must have allow all the usage flags set in \p usage. If \p alg is
 * nonzero, the key must allow operations with this algorithm. If \p alg is
 * zero, the algorithm is not checked.
 *
 * In case of a persistent key, the function loads the description of the key
 * into a key slot if not already done.
 *
 * On success, the returned key slot has been registered for reading.
 * It is the responsibility of the caller to call psa_unregister_read(slot)
 * when they have finished reading the contents of the slot.
 */
static psa_status_t psa_get_and_lock_key_slot_with_policy(
    mbedtls_svc_key_id_t key,
    psa_key_slot_t **p_slot,
    psa_key_usage_t usage,
    psa_algorithm_t alg)
{
    psa_status_t status = PSA_ERROR_CORRUPTION_DETECTED;
    psa_key_slot_t *slot = NULL;

    status = psa_get_and_lock_key_slot(key, p_slot);
    if (status != PSA_SUCCESS) {
        return status;
    }
    slot = *p_slot;

    /* Enforce that usage policy for the key slot contains all the flags
     * required by the usage parameter. There is one exception: public
     * keys can always be exported, so we treat public key objects as
     * if they had the export flag. */
    if (PSA_KEY_TYPE_IS_PUBLIC_KEY(slot->attr.type)) {
        usage &= ~PSA_KEY_USAGE_EXPORT;
    }

    if ((slot->attr.policy.usage & usage) != usage) {
        status = PSA_ERROR_NOT_PERMITTED;
        goto error;
    }

    /* Enforce that the usage policy permits the requested algorithm. */
    if (alg != 0) {
        status = psa_key_policy_permits(&slot->attr.policy,
                                        slot->attr.type,
                                        alg);
        if (status != PSA_SUCCESS) {
            goto error;
        }
    }

    return PSA_SUCCESS;

error:
    *p_slot = NULL;
    psa_unregister_read(slot);

    return status;
}

/** Get a key slot containing a transparent key and lock it.
 *
 * A transparent key is a key for which the key material is directly
 * available, as opposed to a key in a secure element and/or to be used
 * by a secure element.
 *
 * This is a temporary function that may be used instead of
 * psa_get_and_lock_key_slot_with_policy() when there is no opaque key support
 * for a cryptographic operation.
 *
 * On success, the returned key slot has been registered for reading.
 * It is the responsibility of the caller to call psa_unregister_read(slot)
 * when they have finished reading the contents of the slot.
 */
static psa_status_t psa_get_and_lock_transparent_key_slot_with_policy(
    mbedtls_svc_key_id_t key,
    psa_key_slot_t **p_slot,
    psa_key_usage_t usage,
    psa_algorithm_t alg)
{
    psa_status_t status = psa_get_and_lock_key_slot_with_policy(key, p_slot,
                                                                usage, alg);
    if (status != PSA_SUCCESS) {
        return status;
    }

    if (psa_key_lifetime_is_external((*p_slot)->attr.lifetime)) {
        psa_unregister_read(*p_slot);
        *p_slot = NULL;
        return PSA_ERROR_NOT_SUPPORTED;
    }

    return PSA_SUCCESS;
}

psa_status_t psa_remove_key_data_from_memory(psa_key_slot_t *slot)
{
    if (slot->key.data != NULL) {
        mbedtls_zeroize_and_free(slot->key.data, slot->key.bytes);
    }

    slot->key.data = NULL;
    slot->key.bytes = 0;

    return PSA_SUCCESS;
}

/** Completely wipe a slot in memory, including its policy.
 * Persistent storage is not affected. */
psa_status_t psa_wipe_key_slot(psa_key_slot_t *slot)
{
    psa_status_t status = psa_remove_key_data_from_memory(slot);

    /*
     * As the return error code may not be handled in case of multiple errors,
     * do our best to report an unexpected amount of registered readers or
     * an unexpected state.
     * Assert with MBEDTLS_TEST_HOOK_TEST_ASSERT that the slot is valid for
     * wiping.
     * if the MBEDTLS_TEST_HOOKS configuration option is enabled and the
     * function is called as part of the execution of a test suite, the
     * execution of the test suite is stopped in error if the assertion fails.
     */
    switch (slot->state) {
        case PSA_SLOT_FULL:
        /* In this state psa_wipe_key_slot() must only be called if the
         * caller is the last reader. */
        case PSA_SLOT_PENDING_DELETION:
            /* In this state psa_wipe_key_slot() must only be called if the
             * caller is the last reader. */
            if (slot->registered_readers != 1) {
                MBEDTLS_TEST_HOOK_TEST_ASSERT(slot->registered_readers == 1);
                status = PSA_ERROR_CORRUPTION_DETECTED;
            }
            break;
        case PSA_SLOT_FILLING:
            /* In this state registered_readers must be 0. */
            if (slot->registered_readers != 0) {
                MBEDTLS_TEST_HOOK_TEST_ASSERT(slot->registered_readers == 0);
                status = PSA_ERROR_CORRUPTION_DETECTED;
            }
            break;
        case PSA_SLOT_EMPTY:
            /* The slot is already empty, it cannot be wiped. */
            MBEDTLS_TEST_HOOK_TEST_ASSERT(slot->state != PSA_SLOT_EMPTY);
            status = PSA_ERROR_CORRUPTION_DETECTED;
            break;
        default:
            /* The slot's state is invalid. */
            status = PSA_ERROR_CORRUPTION_DETECTED;
    }

    /* Multipart operations may still be using the key. This is safe
     * because all multipart operation objects are independent from
     * the key slot: if they need to access the key after the setup
     * phase, they have a copy of the key. Note that this means that
     * key material can linger until all operations are completed. */
    /* At this point, key material and other type-specific content has
     * been wiped. Clear remaining metadata. We can call memset and not
     * zeroize because the metadata is not particularly sensitive.
     * This memset also sets the slot's state to PSA_SLOT_EMPTY. */
    memset(slot, 0, sizeof(*slot));
    return status;
}

psa_status_t psa_destroy_key(mbedtls_svc_key_id_t key)
{
    psa_key_slot_t *slot;
    psa_status_t status; /* status of the last operation */
    psa_status_t overall_status = PSA_SUCCESS;
#if defined(MBEDTLS_PSA_CRYPTO_SE_C)
    psa_se_drv_table_entry_t *driver;
#endif /* MBEDTLS_PSA_CRYPTO_SE_C */

    if (mbedtls_svc_key_id_is_null(key)) {
        return PSA_SUCCESS;
    }

    /*
     * Get the description of the key in a key slot, and register to read it.
     * In the case of a persistent key, this will load the key description
     * from persistent memory if not done yet.
     * We cannot avoid this loading as without it we don't know if
     * the key is operated by an SE or not and this information is needed by
     * the current implementation. */
    status = psa_get_and_lock_key_slot(key, &slot);
    if (status != PSA_SUCCESS) {
        return status;
    }

    /* Set the key slot containing the key description's state to
     * PENDING_DELETION. This stops new operations from registering
     * to read the slot. Current readers can safely continue to access
     * the key within the slot; the last registered reader will
     * automatically wipe the slot when they call psa_unregister_read().
     * If the key is persistent, we can now delete the copy of the key
     * from memory. If the key is opaque, we require the driver to
     * deal with the deletion. */
    slot->state = PSA_SLOT_PENDING_DELETION;

    if (PSA_KEY_LIFETIME_IS_READ_ONLY(slot->attr.lifetime)) {
        /* Refuse the destruction of a read-only key (which may or may not work
         * if we attempt it, depending on whether the key is merely read-only
         * by policy or actually physically read-only).
         * Just do the best we can, which is to wipe the copy in memory
         * (done in this function's cleanup code). */
        overall_status = PSA_ERROR_NOT_PERMITTED;
        goto exit;
    }

#if defined(MBEDTLS_PSA_CRYPTO_SE_C)
    driver = psa_get_se_driver_entry(slot->attr.lifetime);
    if (driver != NULL) {
        /* For a key in a secure element, we need to do three things:
         * remove the key file in internal storage, destroy the
         * key inside the secure element, and update the driver's
         * persistent data. Start a transaction that will encompass these
         * three actions. */
        psa_crypto_prepare_transaction(PSA_CRYPTO_TRANSACTION_DESTROY_KEY);
        psa_crypto_transaction.key.lifetime = slot->attr.lifetime;
        psa_crypto_transaction.key.slot = psa_key_slot_get_slot_number(slot);
        psa_crypto_transaction.key.id = slot->attr.id;
        status = psa_crypto_save_transaction();
        if (status != PSA_SUCCESS) {
            (void) psa_crypto_stop_transaction();
            /* We should still try to destroy the key in the secure
             * element and the key metadata in storage. This is especially
             * important if the error is that the storage is full.
             * But how to do it exactly without risking an inconsistent
             * state after a reset?
             * https://github.com/ARMmbed/mbed-crypto/issues/215
             */
            overall_status = status;
            goto exit;
        }

        status = psa_destroy_se_key(driver,
                                    psa_key_slot_get_slot_number(slot));
        if (overall_status == PSA_SUCCESS) {
            overall_status = status;
        }
    }
#endif /* MBEDTLS_PSA_CRYPTO_SE_C */

#if defined(MBEDTLS_PSA_CRYPTO_STORAGE_C)
    if (!PSA_KEY_LIFETIME_IS_VOLATILE(slot->attr.lifetime)) {
        /* Destroy the copy of the persistent key from storage.
         * The slot will still hold a copy of the key until the last reader
         * unregisters. */
        status = psa_destroy_persistent_key(slot->attr.id);
        if (overall_status == PSA_SUCCESS) {
            overall_status = status;
        }

        /* TODO: other slots may have a copy of the same key. We should
         * invalidate them.
         * https://github.com/ARMmbed/mbed-crypto/issues/214
         */
    }
#endif /* defined(MBEDTLS_PSA_CRYPTO_STORAGE_C) */

#if defined(MBEDTLS_PSA_CRYPTO_SE_C)
    if (driver != NULL) {
        status = psa_save_se_persistent_data(driver);
        if (overall_status == PSA_SUCCESS) {
            overall_status = status;
        }
        status = psa_crypto_stop_transaction();
        if (overall_status == PSA_SUCCESS) {
            overall_status = status;
        }
    }
#endif /* MBEDTLS_PSA_CRYPTO_SE_C */

exit:
    /* Unregister from reading the slot. If we are the last active reader
     * then this will wipe the slot. */
    status = psa_unregister_read(slot);
    /* Prioritize CORRUPTION_DETECTED from unregistering over
     * a storage error. */
    if (status != PSA_SUCCESS) {
        overall_status = status;
    }
    return overall_status;
}

#if defined(MBEDTLS_PSA_BUILTIN_KEY_TYPE_RSA_KEY_PAIR_EXPORT) || \
    defined(MBEDTLS_PSA_BUILTIN_KEY_TYPE_RSA_PUBLIC_KEY)
static psa_status_t psa_get_rsa_public_exponent(
    const mbedtls_rsa_context *rsa,
    psa_key_attributes_t *attributes)
{
    mbedtls_mpi mpi;
    int ret = MBEDTLS_ERR_ERROR_CORRUPTION_DETECTED;
    uint8_t *buffer = NULL;
    size_t buflen;
    mbedtls_mpi_init(&mpi);

    ret = mbedtls_rsa_export(rsa, NULL, NULL, NULL, NULL, &mpi);
    if (ret != 0) {
        goto exit;
    }
    if (mbedtls_mpi_cmp_int(&mpi, 65537) == 0) {
        /* It's the default value, which is reported as an empty string,
         * so there's nothing to do. */
        goto exit;
    }

    buflen = mbedtls_mpi_size(&mpi);
    buffer = mbedtls_calloc(1, buflen);
    if (buffer == NULL) {
        ret = MBEDTLS_ERR_MPI_ALLOC_FAILED;
        goto exit;
    }
    ret = mbedtls_mpi_write_binary(&mpi, buffer, buflen);
    if (ret != 0) {
        goto exit;
    }
    attributes->domain_parameters = buffer;
    attributes->domain_parameters_size = buflen;

exit:
    mbedtls_mpi_free(&mpi);
    if (ret != 0) {
        mbedtls_free(buffer);
    }
    return mbedtls_to_psa_error(ret);
}
#endif /* defined(MBEDTLS_PSA_BUILTIN_KEY_TYPE_RSA_KEY_PAIR_EXPORT) ||
        * defined(MBEDTLS_PSA_BUILTIN_KEY_TYPE_RSA_PUBLIC_KEY) */

/** Retrieve all the publicly-accessible attributes of a key.
 */
psa_status_t psa_get_key_attributes(mbedtls_svc_key_id_t key,
                                    psa_key_attributes_t *attributes)
{
    psa_status_t status = PSA_ERROR_CORRUPTION_DETECTED;
    psa_status_t unlock_status = PSA_ERROR_CORRUPTION_DETECTED;
    psa_key_slot_t *slot;

    psa_reset_key_attributes(attributes);

    status = psa_get_and_lock_key_slot_with_policy(key, &slot, 0, 0);
    if (status != PSA_SUCCESS) {
        return status;
    }

    attributes->core = slot->attr;
    attributes->core.flags &= (MBEDTLS_PSA_KA_MASK_EXTERNAL_ONLY |
                               MBEDTLS_PSA_KA_MASK_DUAL_USE);

#if defined(MBEDTLS_PSA_CRYPTO_SE_C)
    if (psa_get_se_driver_entry(slot->attr.lifetime) != NULL) {
        psa_set_key_slot_number(attributes,
                                psa_key_slot_get_slot_number(slot));
    }
#endif /* MBEDTLS_PSA_CRYPTO_SE_C */

    switch (slot->attr.type) {
#if (defined(MBEDTLS_PSA_BUILTIN_KEY_TYPE_RSA_KEY_PAIR_IMPORT) && \
    defined(MBEDTLS_PSA_BUILTIN_KEY_TYPE_RSA_KEY_PAIR_EXPORT)) || \
    defined(MBEDTLS_PSA_BUILTIN_KEY_TYPE_RSA_PUBLIC_KEY)
        case PSA_KEY_TYPE_RSA_KEY_PAIR:
        case PSA_KEY_TYPE_RSA_PUBLIC_KEY:
            /* TODO: This is a temporary situation where domain parameters are deprecated,
             * but we need it for namely generating an RSA key with a non-default exponent.
             * This would be improved after https://github.com/Mbed-TLS/mbedtls/issues/6494.
             */
            if (!psa_key_lifetime_is_external(slot->attr.lifetime)) {
                mbedtls_rsa_context *rsa = NULL;

                status = mbedtls_psa_rsa_load_representation(
                    slot->attr.type,
                    slot->key.data,
                    slot->key.bytes,
                    &rsa);
                if (status != PSA_SUCCESS) {
                    break;
                }

                status = psa_get_rsa_public_exponent(rsa,
                                                     attributes);
                mbedtls_rsa_free(rsa);
                mbedtls_free(rsa);
            }
            break;
#else
        case PSA_KEY_TYPE_RSA_KEY_PAIR:
        case PSA_KEY_TYPE_RSA_PUBLIC_KEY:
            attributes->domain_parameters = NULL;
            attributes->domain_parameters_size = SIZE_MAX;
            break;
#endif /* (defined(MBEDTLS_PSA_BUILTIN_KEY_TYPE_RSA_KEY_PAIR_IMPORT) && \
        * defined(MBEDTLS_PSA_BUILTIN_KEY_TYPE_RSA_KEY_PAIR_EXPORT)) ||
        * defined(MBEDTLS_PSA_BUILTIN_KEY_TYPE_RSA_PUBLIC_KEY) */
        default:
            /* Nothing else to do. */
            break;
    }

    if (status != PSA_SUCCESS) {
        psa_reset_key_attributes(attributes);
    }

    unlock_status = psa_unregister_read(slot);

    return (status == PSA_SUCCESS) ? unlock_status : status;
}

#if defined(MBEDTLS_PSA_CRYPTO_SE_C)
psa_status_t psa_get_key_slot_number(
    const psa_key_attributes_t *attributes,
    psa_key_slot_number_t *slot_number)
{
    if (attributes->core.flags & MBEDTLS_PSA_KA_FLAG_HAS_SLOT_NUMBER) {
        *slot_number = attributes->slot_number;
        return PSA_SUCCESS;
    } else {
        return PSA_ERROR_INVALID_ARGUMENT;
    }
}
#endif /* MBEDTLS_PSA_CRYPTO_SE_C */

static psa_status_t psa_export_key_buffer_internal(const uint8_t *key_buffer,
                                                   size_t key_buffer_size,
                                                   uint8_t *data,
                                                   size_t data_size,
                                                   size_t *data_length)
{
    if (key_buffer_size > data_size) {
        return PSA_ERROR_BUFFER_TOO_SMALL;
    }
    memcpy(data, key_buffer, key_buffer_size);
    memset(data + key_buffer_size, 0,
           data_size - key_buffer_size);
    *data_length = key_buffer_size;
    return PSA_SUCCESS;
}

psa_status_t psa_export_key_internal(
    const psa_key_attributes_t *attributes,
    const uint8_t *key_buffer, size_t key_buffer_size,
    uint8_t *data, size_t data_size, size_t *data_length)
{
    psa_key_type_t type = attributes->core.type;

    if (key_type_is_raw_bytes(type) ||
        PSA_KEY_TYPE_IS_RSA(type)   ||
        PSA_KEY_TYPE_IS_ECC(type)   ||
        PSA_KEY_TYPE_IS_DH(type)) {
        return psa_export_key_buffer_internal(
            key_buffer, key_buffer_size,
            data, data_size, data_length);
    } else {
        /* This shouldn't happen in the reference implementation, but
           it is valid for a special-purpose implementation to omit
           support for exporting certain key types. */
        return PSA_ERROR_NOT_SUPPORTED;
    }
}

psa_status_t psa_export_key(mbedtls_svc_key_id_t key,
                            uint8_t *data_external,
                            size_t data_size,
                            size_t *data_length)
{
    psa_status_t status = PSA_ERROR_CORRUPTION_DETECTED;
    psa_status_t unlock_status = PSA_ERROR_CORRUPTION_DETECTED;
    psa_key_slot_t *slot;
    LOCAL_OUTPUT_DECLARE(data_external, data);

    /* Reject a zero-length output buffer now, since this can never be a
     * valid key representation. This way we know that data must be a valid
     * pointer and we can do things like memset(data, ..., data_size). */
    if (data_size == 0) {
        return PSA_ERROR_BUFFER_TOO_SMALL;
    }

    /* Set the key to empty now, so that even when there are errors, we always
     * set data_length to a value between 0 and data_size. On error, setting
     * the key to empty is a good choice because an empty key representation is
     * unlikely to be accepted anywhere. */
    *data_length = 0;

    /* Export requires the EXPORT flag. There is an exception for public keys,
     * which don't require any flag, but
     * psa_get_and_lock_key_slot_with_policy() takes care of this.
     */
    status = psa_get_and_lock_key_slot_with_policy(key, &slot,
                                                   PSA_KEY_USAGE_EXPORT, 0);
    if (status != PSA_SUCCESS) {
        return status;
    }

    LOCAL_OUTPUT_ALLOC(data_external, data_size, data);

    psa_key_attributes_t attributes = {
        .core = slot->attr
    };
    status = psa_driver_wrapper_export_key(&attributes,
                                           slot->key.data, slot->key.bytes,
                                           data, data_size, data_length);

#if defined(MBEDTLS_PSA_COPY_CALLER_BUFFERS)
exit:
#endif
    unlock_status = psa_unregister_read(slot);

    LOCAL_OUTPUT_FREE(data_external, data);
    return (status == PSA_SUCCESS) ? unlock_status : status;
}

psa_status_t psa_export_public_key_internal(
    const psa_key_attributes_t *attributes,
    const uint8_t *key_buffer,
    size_t key_buffer_size,
    uint8_t *data,
    size_t data_size,
    size_t *data_length)
{
    psa_key_type_t type = attributes->core.type;

    if (PSA_KEY_TYPE_IS_PUBLIC_KEY(type) &&
        (PSA_KEY_TYPE_IS_RSA(type) || PSA_KEY_TYPE_IS_ECC(type) ||
         PSA_KEY_TYPE_IS_DH(type))) {
        /* Exporting public -> public */
        return psa_export_key_buffer_internal(
            key_buffer, key_buffer_size,
            data, data_size, data_length);
    } else if (PSA_KEY_TYPE_IS_RSA(type)) {
#if defined(MBEDTLS_PSA_BUILTIN_KEY_TYPE_RSA_KEY_PAIR_EXPORT) || \
        defined(MBEDTLS_PSA_BUILTIN_KEY_TYPE_RSA_PUBLIC_KEY)
        return mbedtls_psa_rsa_export_public_key(attributes,
                                                 key_buffer,
                                                 key_buffer_size,
                                                 data,
                                                 data_size,
                                                 data_length);
#else
        /* We don't know how to convert a private RSA key to public. */
        return PSA_ERROR_NOT_SUPPORTED;
#endif /* defined(MBEDTLS_PSA_BUILTIN_KEY_TYPE_RSA_KEY_PAIR_EXPORT) ||
        * defined(MBEDTLS_PSA_BUILTIN_KEY_TYPE_RSA_PUBLIC_KEY) */
    } else if (PSA_KEY_TYPE_IS_ECC(type)) {
#if defined(MBEDTLS_PSA_BUILTIN_KEY_TYPE_ECC_KEY_PAIR_EXPORT) || \
        defined(MBEDTLS_PSA_BUILTIN_KEY_TYPE_ECC_PUBLIC_KEY)
        return mbedtls_psa_ecp_export_public_key(attributes,
                                                 key_buffer,
                                                 key_buffer_size,
                                                 data,
                                                 data_size,
                                                 data_length);
#else
        /* We don't know how to convert a private ECC key to public */
        return PSA_ERROR_NOT_SUPPORTED;
#endif /* defined(MBEDTLS_PSA_BUILTIN_KEY_TYPE_ECC_KEY_PAIR_EXPORT) ||
        * defined(MBEDTLS_PSA_BUILTIN_KEY_TYPE_ECC_PUBLIC_KEY) */
    } else if (PSA_KEY_TYPE_IS_DH(type)) {
#if defined(MBEDTLS_PSA_BUILTIN_KEY_TYPE_DH_KEY_PAIR_EXPORT) || \
        defined(MBEDTLS_PSA_BUILTIN_KEY_TYPE_DH_PUBLIC_KEY)
        return mbedtls_psa_ffdh_export_public_key(attributes,
                                                  key_buffer,
                                                  key_buffer_size,
                                                  data, data_size,
                                                  data_length);
#else
        return PSA_ERROR_NOT_SUPPORTED;
#endif /* defined(MBEDTLS_PSA_BUILTIN_KEY_TYPE_DH_KEY_PAIR_EXPORT) ||
        * defined(MBEDTLS_PSA_BUILTIN_KEY_TYPE_DH_PUBLIC_KEY) */
    } else {
        (void) key_buffer;
        (void) key_buffer_size;
        (void) data;
        (void) data_size;
        (void) data_length;
        return PSA_ERROR_NOT_SUPPORTED;
    }
}

psa_status_t psa_export_public_key(mbedtls_svc_key_id_t key,
                                   uint8_t *data_external,
                                   size_t data_size,
                                   size_t *data_length)
{
    psa_status_t status = PSA_ERROR_CORRUPTION_DETECTED;
    psa_status_t unlock_status = PSA_ERROR_CORRUPTION_DETECTED;
    psa_key_slot_t *slot;
    psa_key_attributes_t attributes;
    LOCAL_OUTPUT_DECLARE(data_external, data);

    /* Reject a zero-length output buffer now, since this can never be a
     * valid key representation. This way we know that data must be a valid
     * pointer and we can do things like memset(data, ..., data_size). */
    if (data_size == 0) {
        return PSA_ERROR_BUFFER_TOO_SMALL;
    }

    /* Set the key to empty now, so that even when there are errors, we always
     * set data_length to a value between 0 and data_size. On error, setting
     * the key to empty is a good choice because an empty key representation is
     * unlikely to be accepted anywhere. */
    *data_length = 0;

    /* Exporting a public key doesn't require a usage flag. */
    status = psa_get_and_lock_key_slot_with_policy(key, &slot, 0, 0);
    if (status != PSA_SUCCESS) {
        return status;
    }

    LOCAL_OUTPUT_ALLOC(data_external, data_size, data);

    if (!PSA_KEY_TYPE_IS_ASYMMETRIC(slot->attr.type)) {
        status = PSA_ERROR_INVALID_ARGUMENT;
        goto exit;
    }

    attributes = (psa_key_attributes_t) {
        .core = slot->attr
    };
    status = psa_driver_wrapper_export_public_key(
        &attributes, slot->key.data, slot->key.bytes,
        data, data_size, data_length);

exit:
    unlock_status = psa_unregister_read(slot);

    LOCAL_OUTPUT_FREE(data_external, data);
    return (status == PSA_SUCCESS) ? unlock_status : status;
}

MBEDTLS_STATIC_ASSERT(
    (MBEDTLS_PSA_KA_MASK_EXTERNAL_ONLY & MBEDTLS_PSA_KA_MASK_DUAL_USE) == 0,
    "One or more key attribute flag is listed as both external-only and dual-use")
MBEDTLS_STATIC_ASSERT(
    (PSA_KA_MASK_INTERNAL_ONLY & MBEDTLS_PSA_KA_MASK_DUAL_USE) == 0,
    "One or more key attribute flag is listed as both internal-only and dual-use")
MBEDTLS_STATIC_ASSERT(
    (PSA_KA_MASK_INTERNAL_ONLY & MBEDTLS_PSA_KA_MASK_EXTERNAL_ONLY) == 0,
    "One or more key attribute flag is listed as both internal-only and external-only")

/** Validate that a key policy is internally well-formed.
 *
 * This function only rejects invalid policies. It does not validate the
 * consistency of the policy with respect to other attributes of the key
 * such as the key type.
 */
static psa_status_t psa_validate_key_policy(const psa_key_policy_t *policy)
{
    if ((policy->usage & ~(PSA_KEY_USAGE_EXPORT |
                           PSA_KEY_USAGE_COPY |
                           PSA_KEY_USAGE_ENCRYPT |
                           PSA_KEY_USAGE_DECRYPT |
                           PSA_KEY_USAGE_SIGN_MESSAGE |
                           PSA_KEY_USAGE_VERIFY_MESSAGE |
                           PSA_KEY_USAGE_SIGN_HASH |
                           PSA_KEY_USAGE_VERIFY_HASH |
                           PSA_KEY_USAGE_VERIFY_DERIVATION |
                           PSA_KEY_USAGE_DERIVE)) != 0) {
        return PSA_ERROR_INVALID_ARGUMENT;
    }

    return PSA_SUCCESS;
}

/** Validate the internal consistency of key attributes.
 *
 * This function only rejects invalid attribute values. If does not
 * validate the consistency of the attributes with any key data that may
 * be involved in the creation of the key.
 *
 * Call this function early in the key creation process.
 *
 * \param[in] attributes    Key attributes for the new key.
 * \param[out] p_drv        On any return, the driver for the key, if any.
 *                          NULL for a transparent key.
 *
 */
static psa_status_t psa_validate_key_attributes(
    const psa_key_attributes_t *attributes,
    psa_se_drv_table_entry_t **p_drv)
{
    psa_status_t status = PSA_ERROR_INVALID_ARGUMENT;
    psa_key_lifetime_t lifetime = psa_get_key_lifetime(attributes);
    mbedtls_svc_key_id_t key = psa_get_key_id(attributes);

    status = psa_validate_key_location(lifetime, p_drv);
    if (status != PSA_SUCCESS) {
        return status;
    }

    status = psa_validate_key_persistence(lifetime);
    if (status != PSA_SUCCESS) {
        return status;
    }

    if (PSA_KEY_LIFETIME_IS_VOLATILE(lifetime)) {
        if (MBEDTLS_SVC_KEY_ID_GET_KEY_ID(key) != 0) {
            return PSA_ERROR_INVALID_ARGUMENT;
        }
    } else {
        if (!psa_is_valid_key_id(psa_get_key_id(attributes), 0)) {
            return PSA_ERROR_INVALID_ARGUMENT;
        }
    }

    status = psa_validate_key_policy(&attributes->core.policy);
    if (status != PSA_SUCCESS) {
        return status;
    }

    /* Refuse to create overly large keys.
     * Note that this doesn't trigger on import if the attributes don't
     * explicitly specify a size (so psa_get_key_bits returns 0), so
     * psa_import_key() needs its own checks. */
    if (psa_get_key_bits(attributes) > PSA_MAX_KEY_BITS) {
        return PSA_ERROR_NOT_SUPPORTED;
    }

    /* Reject invalid flags. These should not be reachable through the API. */
    if (attributes->core.flags & ~(MBEDTLS_PSA_KA_MASK_EXTERNAL_ONLY |
                                   MBEDTLS_PSA_KA_MASK_DUAL_USE)) {
        return PSA_ERROR_INVALID_ARGUMENT;
    }

    return PSA_SUCCESS;
}

/** Prepare a key slot to receive key material.
 *
 * This function allocates a key slot and sets its metadata.
 *
 * If this function fails, call psa_fail_key_creation().
 *
 * This function is intended to be used as follows:
 * -# Call psa_start_key_creation() to allocate a key slot, prepare
 *    it with the specified attributes, and in case of a volatile key assign it
 *    a volatile key identifier.
 * -# Populate the slot with the key material.
 * -# Call psa_finish_key_creation() to finalize the creation of the slot.
 * In case of failure at any step, stop the sequence and call
 * psa_fail_key_creation().
 *
 * On success, the key slot's state is PSA_SLOT_FILLING.
 * It is the responsibility of the caller to change the slot's state to
 * PSA_SLOT_EMPTY/FULL once key creation has finished.
 *
 * \param method            An identification of the calling function.
 * \param[in] attributes    Key attributes for the new key.
 * \param[out] p_slot       On success, a pointer to the prepared slot.
 * \param[out] p_drv        On any return, the driver for the key, if any.
 *                          NULL for a transparent key.
 *
 * \retval #PSA_SUCCESS
 *         The key slot is ready to receive key material.
 * \return If this function fails, the key slot is an invalid state.
 *         You must call psa_fail_key_creation() to wipe and free the slot.
 */
static psa_status_t psa_start_key_creation(
    psa_key_creation_method_t method,
    const psa_key_attributes_t *attributes,
    psa_key_slot_t **p_slot,
    psa_se_drv_table_entry_t **p_drv)
{
    psa_status_t status;
    psa_key_id_t volatile_key_id;
    psa_key_slot_t *slot;

    (void) method;
    *p_drv = NULL;

    status = psa_validate_key_attributes(attributes, p_drv);
    if (status != PSA_SUCCESS) {
        return status;
    }

    status = psa_reserve_free_key_slot(&volatile_key_id, p_slot);
    if (status != PSA_SUCCESS) {
        return status;
    }
    slot = *p_slot;

    /* We're storing the declared bit-size of the key. It's up to each
     * creation mechanism to verify that this information is correct.
     * It's automatically correct for mechanisms that use the bit-size as
     * an input (generate, device) but not for those where the bit-size
     * is optional (import, copy). In case of a volatile key, assign it the
     * volatile key identifier associated to the slot returned to contain its
     * definition. */

    slot->attr = attributes->core;
    if (PSA_KEY_LIFETIME_IS_VOLATILE(slot->attr.lifetime)) {
#if !defined(MBEDTLS_PSA_CRYPTO_KEY_ID_ENCODES_OWNER)
        slot->attr.id = volatile_key_id;
#else
        slot->attr.id.key_id = volatile_key_id;
#endif
    }

    /* Erase external-only flags from the internal copy. To access
     * external-only flags, query `attributes`. Thanks to the check
     * in psa_validate_key_attributes(), this leaves the dual-use
     * flags and any internal flag that psa_reserve_free_key_slot()
     * may have set. */
    slot->attr.flags &= ~MBEDTLS_PSA_KA_MASK_EXTERNAL_ONLY;

#if defined(MBEDTLS_PSA_CRYPTO_SE_C)
    /* For a key in a secure element, we need to do three things
     * when creating or registering a persistent key:
     * create the key file in internal storage, create the
     * key inside the secure element, and update the driver's
     * persistent data. This is done by starting a transaction that will
     * encompass these three actions.
     * For registering a volatile key, we just need to find an appropriate
     * slot number inside the SE. Since the key is designated volatile, creating
     * a transaction is not required. */
    /* The first thing to do is to find a slot number for the new key.
     * We save the slot number in persistent storage as part of the
     * transaction data. It will be needed to recover if the power
     * fails during the key creation process, to clean up on the secure
     * element side after restarting. Obtaining a slot number from the
     * secure element driver updates its persistent state, but we do not yet
     * save the driver's persistent state, so that if the power fails,
     * we can roll back to a state where the key doesn't exist. */
    if (*p_drv != NULL) {
        psa_key_slot_number_t slot_number;
        status = psa_find_se_slot_for_key(attributes, method, *p_drv,
                                          &slot_number);
        if (status != PSA_SUCCESS) {
            return status;
        }

        if (!PSA_KEY_LIFETIME_IS_VOLATILE(attributes->core.lifetime)) {
            psa_crypto_prepare_transaction(PSA_CRYPTO_TRANSACTION_CREATE_KEY);
            psa_crypto_transaction.key.lifetime = slot->attr.lifetime;
            psa_crypto_transaction.key.slot = slot_number;
            psa_crypto_transaction.key.id = slot->attr.id;
            status = psa_crypto_save_transaction();
            if (status != PSA_SUCCESS) {
                (void) psa_crypto_stop_transaction();
                return status;
            }
        }

        status = psa_copy_key_material_into_slot(
            slot, (uint8_t *) (&slot_number), sizeof(slot_number));
    }

    if (*p_drv == NULL && method == PSA_KEY_CREATION_REGISTER) {
        /* Key registration only makes sense with a secure element. */
        return PSA_ERROR_INVALID_ARGUMENT;
    }
#endif /* MBEDTLS_PSA_CRYPTO_SE_C */

    return PSA_SUCCESS;
}

/** Finalize the creation of a key once its key material has been set.
 *
 * This entails writing the key to persistent storage.
 *
 * If this function fails, call psa_fail_key_creation().
 * See the documentation of psa_start_key_creation() for the intended use
 * of this function.
 *
 * If the finalization succeeds, the function sets the key slot's state to
 * PSA_SLOT_FULL, and the key slot can no longer be accessed as part of the
 * key creation process.
 *
 * \param[in,out] slot  Pointer to the slot with key material.
 * \param[in] driver    The secure element driver for the key,
 *                      or NULL for a transparent key.
 * \param[out] key      On success, identifier of the key. Note that the
 *                      key identifier is also stored in the key slot.
 *
 * \retval #PSA_SUCCESS
 *         The key was successfully created.
 * \retval #PSA_ERROR_INSUFFICIENT_MEMORY \emptydescription
 * \retval #PSA_ERROR_INSUFFICIENT_STORAGE \emptydescription
 * \retval #PSA_ERROR_ALREADY_EXISTS \emptydescription
 * \retval #PSA_ERROR_DATA_INVALID \emptydescription
 * \retval #PSA_ERROR_DATA_CORRUPT \emptydescription
 * \retval #PSA_ERROR_STORAGE_FAILURE \emptydescription
 *
 * \return If this function fails, the key slot is an invalid state.
 *         You must call psa_fail_key_creation() to wipe and free the slot.
 */
static psa_status_t psa_finish_key_creation(
    psa_key_slot_t *slot,
    psa_se_drv_table_entry_t *driver,
    mbedtls_svc_key_id_t *key)
{
    psa_status_t status = PSA_SUCCESS;
    (void) slot;
    (void) driver;

#if defined(MBEDTLS_PSA_CRYPTO_STORAGE_C)
    if (!PSA_KEY_LIFETIME_IS_VOLATILE(slot->attr.lifetime)) {
#if defined(MBEDTLS_PSA_CRYPTO_SE_C)
        if (driver != NULL) {
            psa_se_key_data_storage_t data;
            psa_key_slot_number_t slot_number =
                psa_key_slot_get_slot_number(slot);

            MBEDTLS_STATIC_ASSERT(sizeof(slot_number) ==
                                  sizeof(data.slot_number),
                                  "Slot number size does not match psa_se_key_data_storage_t");

            memcpy(&data.slot_number, &slot_number, sizeof(slot_number));
            status = psa_save_persistent_key(&slot->attr,
                                             (uint8_t *) &data,
                                             sizeof(data));
        } else
#endif /* MBEDTLS_PSA_CRYPTO_SE_C */
        {
            /* Key material is saved in export representation in the slot, so
             * just pass the slot buffer for storage. */
            status = psa_save_persistent_key(&slot->attr,
                                             slot->key.data,
                                             slot->key.bytes);
        }
    }
#endif /* defined(MBEDTLS_PSA_CRYPTO_STORAGE_C) */

#if defined(MBEDTLS_PSA_CRYPTO_SE_C)
    /* Finish the transaction for a key creation. This does not
     * happen when registering an existing key. Detect this case
     * by checking whether a transaction is in progress (actual
     * creation of a persistent key in a secure element requires a transaction,
     * but registration or volatile key creation doesn't use one). */
    if (driver != NULL &&
        psa_crypto_transaction.unknown.type == PSA_CRYPTO_TRANSACTION_CREATE_KEY) {
        status = psa_save_se_persistent_data(driver);
        if (status != PSA_SUCCESS) {
            psa_destroy_persistent_key(slot->attr.id);
            return status;
        }
        status = psa_crypto_stop_transaction();
    }
#endif /* MBEDTLS_PSA_CRYPTO_SE_C */

    if (status == PSA_SUCCESS) {
        *key = slot->attr.id;
        status = psa_key_slot_state_transition(slot, PSA_SLOT_FILLING,
                                               PSA_SLOT_FULL);
        if (status != PSA_SUCCESS) {
            *key = MBEDTLS_SVC_KEY_ID_INIT;
        }
    }

    return status;
}

/** Abort the creation of a key.
 *
 * You may call this function after calling psa_start_key_creation(),
 * or after psa_finish_key_creation() fails. In other circumstances, this
 * function may not clean up persistent storage.
 * See the documentation of psa_start_key_creation() for the intended use
 * of this function. Sets the slot's state to PSA_SLOT_EMPTY.
 *
 * \param[in,out] slot  Pointer to the slot with key material.
 * \param[in] driver    The secure element driver for the key,
 *                      or NULL for a transparent key.
 */
static void psa_fail_key_creation(psa_key_slot_t *slot,
                                  psa_se_drv_table_entry_t *driver)
{
    (void) driver;

    if (slot == NULL) {
        return;
    }

#if defined(MBEDTLS_PSA_CRYPTO_SE_C)
    /* TODO: If the key has already been created in the secure
     * element, and the failure happened later (when saving metadata
     * to internal storage), we need to destroy the key in the secure
     * element.
     * https://github.com/ARMmbed/mbed-crypto/issues/217
     */

    /* Abort the ongoing transaction if any (there may not be one if
     * the creation process failed before starting one, or if the
     * key creation is a registration of a key in a secure element).
     * Earlier functions must already have done what it takes to undo any
     * partial creation. All that's left is to update the transaction data
     * itself. */
    (void) psa_crypto_stop_transaction();
#endif /* MBEDTLS_PSA_CRYPTO_SE_C */

    psa_wipe_key_slot(slot);
}

/** Validate optional attributes during key creation.
 *
 * Some key attributes are optional during key creation. If they are
 * specified in the attributes structure, check that they are consistent
 * with the data in the slot.
 *
 * This function should be called near the end of key creation, after
 * the slot in memory is fully populated but before saving persistent data.
 */
static psa_status_t psa_validate_optional_attributes(
    const psa_key_slot_t *slot,
    const psa_key_attributes_t *attributes)
{
    if (attributes->core.type != 0) {
        if (attributes->core.type != slot->attr.type) {
            return PSA_ERROR_INVALID_ARGUMENT;
        }
    }

    if (attributes->domain_parameters_size != 0) {
#if (defined(MBEDTLS_PSA_BUILTIN_KEY_TYPE_RSA_KEY_PAIR_IMPORT) && \
        defined(MBEDTLS_PSA_BUILTIN_KEY_TYPE_RSA_KEY_PAIR_EXPORT)) || \
        defined(MBEDTLS_PSA_BUILTIN_KEY_TYPE_RSA_PUBLIC_KEY)
        if (PSA_KEY_TYPE_IS_RSA(slot->attr.type)) {
            mbedtls_rsa_context *rsa = NULL;
            mbedtls_mpi actual, required;
            int ret = MBEDTLS_ERR_ERROR_CORRUPTION_DETECTED;

            psa_status_t status = mbedtls_psa_rsa_load_representation(
                slot->attr.type,
                slot->key.data,
                slot->key.bytes,
                &rsa);
            if (status != PSA_SUCCESS) {
                return status;
            }

            mbedtls_mpi_init(&actual);
            mbedtls_mpi_init(&required);
            ret = mbedtls_rsa_export(rsa,
                                     NULL, NULL, NULL, NULL, &actual);
            mbedtls_rsa_free(rsa);
            mbedtls_free(rsa);
            if (ret != 0) {
                goto rsa_exit;
            }
            ret = mbedtls_mpi_read_binary(&required,
                                          attributes->domain_parameters,
                                          attributes->domain_parameters_size);
            if (ret != 0) {
                goto rsa_exit;
            }
            if (mbedtls_mpi_cmp_mpi(&actual, &required) != 0) {
                ret = MBEDTLS_ERR_RSA_BAD_INPUT_DATA;
            }
rsa_exit:
            mbedtls_mpi_free(&actual);
            mbedtls_mpi_free(&required);
            if (ret != 0) {
                return mbedtls_to_psa_error(ret);
            }
        } else
#endif /* (defined(MBEDTLS_PSA_BUILTIN_KEY_TYPE_RSA_KEY_PAIR_IMPORT) &&
        *  defined(MBEDTLS_PSA_BUILTIN_KEY_TYPE_RSA_KEY_PAIR_EXPORT)) ||
        * defined(MBEDTLS_PSA_BUILTIN_KEY_TYPE_RSA_PUBLIC_KEY) */
        {
            return PSA_ERROR_INVALID_ARGUMENT;
        }
    }

    if (attributes->core.bits != 0) {
        if (attributes->core.bits != slot->attr.bits) {
            return PSA_ERROR_INVALID_ARGUMENT;
        }
    }

    return PSA_SUCCESS;
}

psa_status_t psa_import_key(const psa_key_attributes_t *attributes,
                            const uint8_t *data_external,
                            size_t data_length,
                            mbedtls_svc_key_id_t *key)
{
    psa_status_t status;
    LOCAL_INPUT_DECLARE(data_external, data);
    psa_key_slot_t *slot = NULL;
    psa_se_drv_table_entry_t *driver = NULL;
    size_t bits;
    size_t storage_size = data_length;

    *key = MBEDTLS_SVC_KEY_ID_INIT;

    /* Reject zero-length symmetric keys (including raw data key objects).
     * This also rejects any key which might be encoded as an empty string,
     * which is never valid. */
    if (data_length == 0) {
        return PSA_ERROR_INVALID_ARGUMENT;
    }

    /* Ensure that the bytes-to-bits conversion cannot overflow. */
    if (data_length > SIZE_MAX / 8) {
        return PSA_ERROR_NOT_SUPPORTED;
    }

    LOCAL_INPUT_ALLOC(data_external, data_length, data);

    status = psa_start_key_creation(PSA_KEY_CREATION_IMPORT, attributes,
                                    &slot, &driver);
    if (status != PSA_SUCCESS) {
        goto exit;
    }

    /* In the case of a transparent key or an opaque key stored in local
     * storage ( thus not in the case of importing a key in a secure element
     * with storage ( MBEDTLS_PSA_CRYPTO_SE_C ) ),we have to allocate a
     * buffer to hold the imported key material. */
    if (slot->key.data == NULL) {
        if (psa_key_lifetime_is_external(attributes->core.lifetime)) {
            status = psa_driver_wrapper_get_key_buffer_size_from_key_data(
                attributes, data, data_length, &storage_size);
            if (status != PSA_SUCCESS) {
                goto exit;
            }
        }
        status = psa_allocate_buffer_to_slot(slot, storage_size);
        if (status != PSA_SUCCESS) {
            goto exit;
        }
    }

    bits = slot->attr.bits;
    status = psa_driver_wrapper_import_key(attributes,
                                           data, data_length,
                                           slot->key.data,
                                           slot->key.bytes,
                                           &slot->key.bytes, &bits);
    if (status != PSA_SUCCESS) {
        goto exit;
    }

    if (slot->attr.bits == 0) {
        slot->attr.bits = (psa_key_bits_t) bits;
    } else if (bits != slot->attr.bits) {
        status = PSA_ERROR_INVALID_ARGUMENT;
        goto exit;
    }

    /* Enforce a size limit, and in particular ensure that the bit
     * size fits in its representation type.*/
    if (bits > PSA_MAX_KEY_BITS) {
        status = PSA_ERROR_NOT_SUPPORTED;
        goto exit;
    }
    status = psa_validate_optional_attributes(slot, attributes);
    if (status != PSA_SUCCESS) {
        goto exit;
    }

    status = psa_finish_key_creation(slot, driver, key);
exit:
    LOCAL_INPUT_FREE(data_external, data);
    if (status != PSA_SUCCESS) {
        psa_fail_key_creation(slot, driver);
    }

    return status;
}

#if defined(MBEDTLS_PSA_CRYPTO_SE_C)
psa_status_t mbedtls_psa_register_se_key(
    const psa_key_attributes_t *attributes)
{
    psa_status_t status;
    psa_key_slot_t *slot = NULL;
    psa_se_drv_table_entry_t *driver = NULL;
    mbedtls_svc_key_id_t key = MBEDTLS_SVC_KEY_ID_INIT;

    /* Leaving attributes unspecified is not currently supported.
     * It could make sense to query the key type and size from the
     * secure element, but not all secure elements support this
     * and the driver HAL doesn't currently support it. */
    if (psa_get_key_type(attributes) == PSA_KEY_TYPE_NONE) {
        return PSA_ERROR_NOT_SUPPORTED;
    }
    if (psa_get_key_bits(attributes) == 0) {
        return PSA_ERROR_NOT_SUPPORTED;
    }

    status = psa_start_key_creation(PSA_KEY_CREATION_REGISTER, attributes,
                                    &slot, &driver);
    if (status != PSA_SUCCESS) {
        goto exit;
    }

    status = psa_finish_key_creation(slot, driver, &key);

exit:
    if (status != PSA_SUCCESS) {
        psa_fail_key_creation(slot, driver);
    }

    /* Registration doesn't keep the key in RAM. */
    psa_close_key(key);
    return status;
}
#endif /* MBEDTLS_PSA_CRYPTO_SE_C */

psa_status_t psa_copy_key(mbedtls_svc_key_id_t source_key,
                          const psa_key_attributes_t *specified_attributes,
                          mbedtls_svc_key_id_t *target_key)
{
    psa_status_t status = PSA_ERROR_CORRUPTION_DETECTED;
    psa_status_t unlock_status = PSA_ERROR_CORRUPTION_DETECTED;
    psa_key_slot_t *source_slot = NULL;
    psa_key_slot_t *target_slot = NULL;
    psa_key_attributes_t actual_attributes = *specified_attributes;
    psa_se_drv_table_entry_t *driver = NULL;
    size_t storage_size = 0;

    *target_key = MBEDTLS_SVC_KEY_ID_INIT;

    status = psa_get_and_lock_key_slot_with_policy(
        source_key, &source_slot, PSA_KEY_USAGE_COPY, 0);
    if (status != PSA_SUCCESS) {
        goto exit;
    }

    status = psa_validate_optional_attributes(source_slot,
                                              specified_attributes);
    if (status != PSA_SUCCESS) {
        goto exit;
    }

    /* The target key type and number of bits have been validated by
     * psa_validate_optional_attributes() to be either equal to zero or
     * equal to the ones of the source key. So it is safe to inherit
     * them from the source key now."
     * */
    actual_attributes.core.bits = source_slot->attr.bits;
    actual_attributes.core.type = source_slot->attr.type;


    status = psa_restrict_key_policy(source_slot->attr.type,
                                     &actual_attributes.core.policy,
                                     &source_slot->attr.policy);
    if (status != PSA_SUCCESS) {
        goto exit;
    }

    status = psa_start_key_creation(PSA_KEY_CREATION_COPY, &actual_attributes,
                                    &target_slot, &driver);
    if (status != PSA_SUCCESS) {
        goto exit;
    }
    if (PSA_KEY_LIFETIME_GET_LOCATION(target_slot->attr.lifetime) !=
        PSA_KEY_LIFETIME_GET_LOCATION(source_slot->attr.lifetime)) {
        /*
         * If the source and target keys are stored in different locations,
         * the source key would need to be exported as plaintext and re-imported
         * in the other location. This has security implications which have not
         * been fully mapped. For now, this can be achieved through
         * appropriate API invocations from the application, if needed.
         * */
        status = PSA_ERROR_NOT_SUPPORTED;
        goto exit;
    }
    /*
     * When the source and target keys are within the same location,
     * - For transparent keys it is a blind copy without any driver invocation,
     * - For opaque keys this translates to an invocation of the drivers'
     *   copy_key entry point through the dispatch layer.
     * */
    if (psa_key_lifetime_is_external(actual_attributes.core.lifetime)) {
        status = psa_driver_wrapper_get_key_buffer_size(&actual_attributes,
                                                        &storage_size);
        if (status != PSA_SUCCESS) {
            goto exit;
        }

        status = psa_allocate_buffer_to_slot(target_slot, storage_size);
        if (status != PSA_SUCCESS) {
            goto exit;
        }

        status = psa_driver_wrapper_copy_key(&actual_attributes,
                                             source_slot->key.data,
                                             source_slot->key.bytes,
                                             target_slot->key.data,
                                             target_slot->key.bytes,
                                             &target_slot->key.bytes);
        if (status != PSA_SUCCESS) {
            goto exit;
        }
    } else {
        status = psa_copy_key_material_into_slot(target_slot,
                                                 source_slot->key.data,
                                                 source_slot->key.bytes);
        if (status != PSA_SUCCESS) {
            goto exit;
        }
    }
    status = psa_finish_key_creation(target_slot, driver, target_key);
exit:
    if (status != PSA_SUCCESS) {
        psa_fail_key_creation(target_slot, driver);
    }

    unlock_status = psa_unregister_read(source_slot);

    return (status == PSA_SUCCESS) ? unlock_status : status;
}



/****************************************************************/
/* Message digests */
/****************************************************************/

psa_status_t psa_hash_abort(psa_hash_operation_t *operation)
{
    /* Aborting a non-active operation is allowed */
    if (operation->id == 0) {
        return PSA_SUCCESS;
    }

    psa_status_t status = psa_driver_wrapper_hash_abort(operation);
    operation->id = 0;

    return status;
}

psa_status_t psa_hash_setup(psa_hash_operation_t *operation,
                            psa_algorithm_t alg)
{
    psa_status_t status = PSA_ERROR_CORRUPTION_DETECTED;

    /* A context must be freshly initialized before it can be set up. */
    if (operation->id != 0) {
        status = PSA_ERROR_BAD_STATE;
        goto exit;
    }

    if (!PSA_ALG_IS_HASH(alg)) {
        status = PSA_ERROR_INVALID_ARGUMENT;
        goto exit;
    }

    /* Ensure all of the context is zeroized, since PSA_HASH_OPERATION_INIT only
     * directly zeroes the int-sized dummy member of the context union. */
    memset(&operation->ctx, 0, sizeof(operation->ctx));

    status = psa_driver_wrapper_hash_setup(operation, alg);

exit:
    if (status != PSA_SUCCESS) {
        psa_hash_abort(operation);
    }

    return status;
}

psa_status_t psa_hash_update(psa_hash_operation_t *operation,
                             const uint8_t *input_external,
                             size_t input_length)
{
    psa_status_t status = PSA_ERROR_CORRUPTION_DETECTED;
    LOCAL_INPUT_DECLARE(input_external, input);

    if (operation->id == 0) {
        status = PSA_ERROR_BAD_STATE;
        goto exit;
    }

    /* Don't require hash implementations to behave correctly on a
     * zero-length input, which may have an invalid pointer. */
    if (input_length == 0) {
        return PSA_SUCCESS;
    }

    LOCAL_INPUT_ALLOC(input_external, input_length, input);
    status = psa_driver_wrapper_hash_update(operation, input, input_length);

exit:
    if (status != PSA_SUCCESS) {
        psa_hash_abort(operation);
    }

    LOCAL_INPUT_FREE(input_external, input);
    return status;
}

static psa_status_t psa_hash_finish_internal(psa_hash_operation_t *operation,
                                             uint8_t *hash,
                                             size_t hash_size,
                                             size_t *hash_length)
{
    psa_status_t status = PSA_ERROR_CORRUPTION_DETECTED;

    *hash_length = 0;
    if (operation->id == 0) {
        return PSA_ERROR_BAD_STATE;
    }

    status = psa_driver_wrapper_hash_finish(
        operation, hash, hash_size, hash_length);
    psa_hash_abort(operation);

    return status;
}

psa_status_t psa_hash_finish(psa_hash_operation_t *operation,
                             uint8_t *hash_external,
                             size_t hash_size,
                             size_t *hash_length)
{
    psa_status_t status = PSA_ERROR_CORRUPTION_DETECTED;
    LOCAL_OUTPUT_DECLARE(hash_external, hash);

    LOCAL_OUTPUT_ALLOC(hash_external, hash_size, hash);
    status = psa_hash_finish_internal(operation, hash, hash_size, hash_length);

#if defined(MBEDTLS_PSA_COPY_CALLER_BUFFERS)
exit:
#endif
    LOCAL_OUTPUT_FREE(hash_external, hash);
    return status;
}

psa_status_t psa_hash_verify(psa_hash_operation_t *operation,
                             const uint8_t *hash_external,
                             size_t hash_length)
{
    uint8_t actual_hash[PSA_HASH_MAX_SIZE];
    size_t actual_hash_length;
    psa_status_t status = PSA_ERROR_CORRUPTION_DETECTED;
    LOCAL_INPUT_DECLARE(hash_external, hash);

    status = psa_hash_finish_internal(
        operation,
        actual_hash, sizeof(actual_hash),
        &actual_hash_length);

    if (status != PSA_SUCCESS) {
        goto exit;
    }

    if (actual_hash_length != hash_length) {
        status = PSA_ERROR_INVALID_SIGNATURE;
        goto exit;
    }

    LOCAL_INPUT_ALLOC(hash_external, hash_length, hash);
    if (mbedtls_ct_memcmp(hash, actual_hash, actual_hash_length) != 0) {
        status = PSA_ERROR_INVALID_SIGNATURE;
    }

exit:
    mbedtls_platform_zeroize(actual_hash, sizeof(actual_hash));
    if (status != PSA_SUCCESS) {
        psa_hash_abort(operation);
    }
    LOCAL_INPUT_FREE(hash_external, hash);
    return status;
}

psa_status_t psa_hash_compute(psa_algorithm_t alg,
                              const uint8_t *input_external, size_t input_length,
                              uint8_t *hash_external, size_t hash_size,
                              size_t *hash_length)
{
    psa_status_t status = PSA_ERROR_CORRUPTION_DETECTED;
    LOCAL_INPUT_DECLARE(input_external, input);
    LOCAL_OUTPUT_DECLARE(hash_external, hash);

    *hash_length = 0;
    if (!PSA_ALG_IS_HASH(alg)) {
        return PSA_ERROR_INVALID_ARGUMENT;
    }

    LOCAL_INPUT_ALLOC(input_external, input_length, input);
    LOCAL_OUTPUT_ALLOC(hash_external, hash_size, hash);
    status = psa_driver_wrapper_hash_compute(alg, input, input_length,
                                             hash, hash_size, hash_length);

#if defined(MBEDTLS_PSA_COPY_CALLER_BUFFERS)
exit:
#endif
    LOCAL_INPUT_FREE(input_external, input);
    LOCAL_OUTPUT_FREE(hash_external, hash);
    return status;
}

psa_status_t psa_hash_compare(psa_algorithm_t alg,
                              const uint8_t *input_external, size_t input_length,
                              const uint8_t *hash_external, size_t hash_length)
{
    uint8_t actual_hash[PSA_HASH_MAX_SIZE];
    size_t actual_hash_length;
    psa_status_t status = PSA_ERROR_CORRUPTION_DETECTED;

    LOCAL_INPUT_DECLARE(input_external, input);
    LOCAL_INPUT_DECLARE(hash_external, hash);

    if (!PSA_ALG_IS_HASH(alg)) {
        status = PSA_ERROR_INVALID_ARGUMENT;
        return status;
    }

    LOCAL_INPUT_ALLOC(input_external, input_length, input);
    status = psa_driver_wrapper_hash_compute(
        alg, input, input_length,
        actual_hash, sizeof(actual_hash),
        &actual_hash_length);
    if (status != PSA_SUCCESS) {
        goto exit;
    }
    if (actual_hash_length != hash_length) {
        status = PSA_ERROR_INVALID_SIGNATURE;
        goto exit;
    }

    LOCAL_INPUT_ALLOC(hash_external, hash_length, hash);
    if (mbedtls_ct_memcmp(hash, actual_hash, actual_hash_length) != 0) {
        status = PSA_ERROR_INVALID_SIGNATURE;
    }

exit:
    mbedtls_platform_zeroize(actual_hash, sizeof(actual_hash));

    LOCAL_INPUT_FREE(input_external, input);
    LOCAL_INPUT_FREE(hash_external, hash);

    return status;
}

psa_status_t psa_hash_clone(const psa_hash_operation_t *source_operation,
                            psa_hash_operation_t *target_operation)
{
    if (source_operation->id == 0 ||
        target_operation->id != 0) {
        return PSA_ERROR_BAD_STATE;
    }

    psa_status_t status = psa_driver_wrapper_hash_clone(source_operation,
                                                        target_operation);
    if (status != PSA_SUCCESS) {
        psa_hash_abort(target_operation);
    }

    return status;
}


/****************************************************************/
/* MAC */
/****************************************************************/

psa_status_t psa_mac_abort(psa_mac_operation_t *operation)
{
    /* Aborting a non-active operation is allowed */
    if (operation->id == 0) {
        return PSA_SUCCESS;
    }

    psa_status_t status = psa_driver_wrapper_mac_abort(operation);
    operation->mac_size = 0;
    operation->is_sign = 0;
    operation->id = 0;

    return status;
}

static psa_status_t psa_mac_finalize_alg_and_key_validation(
    psa_algorithm_t alg,
    const psa_key_attributes_t *attributes,
    uint8_t *mac_size)
{
    psa_status_t status = PSA_ERROR_CORRUPTION_DETECTED;
    psa_key_type_t key_type = psa_get_key_type(attributes);
    size_t key_bits = psa_get_key_bits(attributes);

    if (!PSA_ALG_IS_MAC(alg)) {
        return PSA_ERROR_INVALID_ARGUMENT;
    }

    /* Validate the combination of key type and algorithm */
    status = psa_mac_key_can_do(alg, key_type);
    if (status != PSA_SUCCESS) {
        return status;
    }

    /* Get the output length for the algorithm and key combination */
    *mac_size = PSA_MAC_LENGTH(key_type, key_bits, alg);

    if (*mac_size < 4) {
        /* A very short MAC is too short for security since it can be
         * brute-forced. Ancient protocols with 32-bit MACs do exist,
         * so we make this our minimum, even though 32 bits is still
         * too small for security. */
        return PSA_ERROR_NOT_SUPPORTED;
    }

    if (*mac_size > PSA_MAC_LENGTH(key_type, key_bits,
                                   PSA_ALG_FULL_LENGTH_MAC(alg))) {
        /* It's impossible to "truncate" to a larger length than the full length
         * of the algorithm. */
        return PSA_ERROR_INVALID_ARGUMENT;
    }

    if (*mac_size > PSA_MAC_MAX_SIZE) {
        /* PSA_MAC_LENGTH returns the correct length even for a MAC algorithm
         * that is disabled in the compile-time configuration. The result can
         * therefore be larger than PSA_MAC_MAX_SIZE, which does take the
         * configuration into account. In this case, force a return of
         * PSA_ERROR_NOT_SUPPORTED here. Otherwise psa_mac_verify(), or
         * psa_mac_compute(mac_size=PSA_MAC_MAX_SIZE), would return
         * PSA_ERROR_BUFFER_TOO_SMALL for an unsupported algorithm whose MAC size
         * is larger than PSA_MAC_MAX_SIZE, which is misleading and which breaks
         * systematically generated tests. */
        return PSA_ERROR_NOT_SUPPORTED;
    }

    return PSA_SUCCESS;
}

static psa_status_t psa_mac_setup(psa_mac_operation_t *operation,
                                  mbedtls_svc_key_id_t key,
                                  psa_algorithm_t alg,
                                  int is_sign)
{
    psa_status_t status = PSA_ERROR_CORRUPTION_DETECTED;
    psa_status_t unlock_status = PSA_ERROR_CORRUPTION_DETECTED;
    psa_key_slot_t *slot = NULL;
    psa_key_attributes_t attributes;

    /* A context must be freshly initialized before it can be set up. */
    if (operation->id != 0) {
        status = PSA_ERROR_BAD_STATE;
        goto exit;
    }

    status = psa_get_and_lock_key_slot_with_policy(
        key,
        &slot,
        is_sign ? PSA_KEY_USAGE_SIGN_MESSAGE : PSA_KEY_USAGE_VERIFY_MESSAGE,
        alg);
    if (status != PSA_SUCCESS) {
        goto exit;
    }

    attributes = (psa_key_attributes_t) {
        .core = slot->attr
    };

    status = psa_mac_finalize_alg_and_key_validation(alg, &attributes,
                                                     &operation->mac_size);
    if (status != PSA_SUCCESS) {
        goto exit;
    }

    operation->is_sign = is_sign;
    /* Dispatch the MAC setup call with validated input */
    if (is_sign) {
        status = psa_driver_wrapper_mac_sign_setup(operation,
                                                   &attributes,
                                                   slot->key.data,
                                                   slot->key.bytes,
                                                   alg);
    } else {
        status = psa_driver_wrapper_mac_verify_setup(operation,
                                                     &attributes,
                                                     slot->key.data,
                                                     slot->key.bytes,
                                                     alg);
    }

exit:
    if (status != PSA_SUCCESS) {
        psa_mac_abort(operation);
    }

    unlock_status = psa_unregister_read(slot);

    return (status == PSA_SUCCESS) ? unlock_status : status;
}

psa_status_t psa_mac_sign_setup(psa_mac_operation_t *operation,
                                mbedtls_svc_key_id_t key,
                                psa_algorithm_t alg)
{
    return psa_mac_setup(operation, key, alg, 1);
}

psa_status_t psa_mac_verify_setup(psa_mac_operation_t *operation,
                                  mbedtls_svc_key_id_t key,
                                  psa_algorithm_t alg)
{
    return psa_mac_setup(operation, key, alg, 0);
}

psa_status_t psa_mac_update(psa_mac_operation_t *operation,
                            const uint8_t *input_external,
                            size_t input_length)
{
    psa_status_t status = PSA_ERROR_CORRUPTION_DETECTED;
    LOCAL_INPUT_DECLARE(input_external, input);

    if (operation->id == 0) {
        status = PSA_ERROR_BAD_STATE;
        return status;
    }

    /* Don't require hash implementations to behave correctly on a
     * zero-length input, which may have an invalid pointer. */
    if (input_length == 0) {
        status = PSA_SUCCESS;
        return status;
    }

    LOCAL_INPUT_ALLOC(input_external, input_length, input);
    status = psa_driver_wrapper_mac_update(operation, input, input_length);

    if (status != PSA_SUCCESS) {
        psa_mac_abort(operation);
    }

#if defined(MBEDTLS_PSA_COPY_CALLER_BUFFERS)
exit:
#endif
    LOCAL_INPUT_FREE(input_external, input);

    return status;
}

psa_status_t psa_mac_sign_finish(psa_mac_operation_t *operation,
                                 uint8_t *mac_external,
                                 size_t mac_size,
                                 size_t *mac_length)
{
    psa_status_t status = PSA_ERROR_CORRUPTION_DETECTED;
    psa_status_t abort_status = PSA_ERROR_CORRUPTION_DETECTED;
    LOCAL_OUTPUT_DECLARE(mac_external, mac);
    LOCAL_OUTPUT_ALLOC(mac_external, mac_size, mac);

    if (operation->id == 0) {
        status = PSA_ERROR_BAD_STATE;
        goto exit;
    }

    if (!operation->is_sign) {
        status = PSA_ERROR_BAD_STATE;
        goto exit;
    }

    /* Sanity check. This will guarantee that mac_size != 0 (and so mac != NULL)
     * once all the error checks are done. */
    if (operation->mac_size == 0) {
        status = PSA_ERROR_BAD_STATE;
        goto exit;
    }

    if (mac_size < operation->mac_size) {
        status = PSA_ERROR_BUFFER_TOO_SMALL;
        goto exit;
    }


    status = psa_driver_wrapper_mac_sign_finish(operation,
                                                mac, operation->mac_size,
                                                mac_length);

exit:
    /* In case of success, set the potential excess room in the output buffer
     * to an invalid value, to avoid potentially leaking a longer MAC.
     * In case of error, set the output length and content to a safe default,
     * such that in case the caller misses an error check, the output would be
     * an unachievable MAC.
     */
    if (status != PSA_SUCCESS) {
        *mac_length = mac_size;
        operation->mac_size = 0;
    }

    if (mac != NULL) {
        psa_wipe_tag_output_buffer(mac, status, mac_size, *mac_length);
    }

    abort_status = psa_mac_abort(operation);
    LOCAL_OUTPUT_FREE(mac_external, mac);

    return status == PSA_SUCCESS ? abort_status : status;
}

psa_status_t psa_mac_verify_finish(psa_mac_operation_t *operation,
                                   const uint8_t *mac_external,
                                   size_t mac_length)
{
    psa_status_t status = PSA_ERROR_CORRUPTION_DETECTED;
    psa_status_t abort_status = PSA_ERROR_CORRUPTION_DETECTED;
    LOCAL_INPUT_DECLARE(mac_external, mac);

    if (operation->id == 0) {
        status = PSA_ERROR_BAD_STATE;
        goto exit;
    }

    if (operation->is_sign) {
        status = PSA_ERROR_BAD_STATE;
        goto exit;
    }

    if (operation->mac_size != mac_length) {
        status = PSA_ERROR_INVALID_SIGNATURE;
        goto exit;
    }

    LOCAL_INPUT_ALLOC(mac_external, mac_length, mac);
    status = psa_driver_wrapper_mac_verify_finish(operation,
                                                  mac, mac_length);

exit:
    abort_status = psa_mac_abort(operation);
    LOCAL_INPUT_FREE(mac_external, mac);

    return status == PSA_SUCCESS ? abort_status : status;
}

static psa_status_t psa_mac_compute_internal(mbedtls_svc_key_id_t key,
                                             psa_algorithm_t alg,
                                             const uint8_t *input,
                                             size_t input_length,
                                             uint8_t *mac,
                                             size_t mac_size,
                                             size_t *mac_length,
                                             int is_sign)
{
    psa_status_t status = PSA_ERROR_CORRUPTION_DETECTED;
    psa_status_t unlock_status = PSA_ERROR_CORRUPTION_DETECTED;
    psa_key_slot_t *slot;
    uint8_t operation_mac_size = 0;
    psa_key_attributes_t attributes;

    status = psa_get_and_lock_key_slot_with_policy(
        key,
        &slot,
        is_sign ? PSA_KEY_USAGE_SIGN_MESSAGE : PSA_KEY_USAGE_VERIFY_MESSAGE,
        alg);
    if (status != PSA_SUCCESS) {
        goto exit;
    }

    attributes = (psa_key_attributes_t) {
        .core = slot->attr
    };

    status = psa_mac_finalize_alg_and_key_validation(alg, &attributes,
                                                     &operation_mac_size);
    if (status != PSA_SUCCESS) {
        goto exit;
    }

    if (mac_size < operation_mac_size) {
        status = PSA_ERROR_BUFFER_TOO_SMALL;
        goto exit;
    }

    status = psa_driver_wrapper_mac_compute(
        &attributes,
        slot->key.data, slot->key.bytes,
        alg,
        input, input_length,
        mac, operation_mac_size, mac_length);

exit:
    /* In case of success, set the potential excess room in the output buffer
     * to an invalid value, to avoid potentially leaking a longer MAC.
     * In case of error, set the output length and content to a safe default,
     * such that in case the caller misses an error check, the output would be
     * an unachievable MAC.
     */
    if (status != PSA_SUCCESS) {
        *mac_length = mac_size;
        operation_mac_size = 0;
    }

    psa_wipe_tag_output_buffer(mac, status, mac_size, *mac_length);

    unlock_status = psa_unregister_read(slot);

    return (status == PSA_SUCCESS) ? unlock_status : status;
}

psa_status_t psa_mac_compute(mbedtls_svc_key_id_t key,
                             psa_algorithm_t alg,
                             const uint8_t *input_external,
                             size_t input_length,
                             uint8_t *mac_external,
                             size_t mac_size,
                             size_t *mac_length)
{
    psa_status_t status = PSA_ERROR_CORRUPTION_DETECTED;
    LOCAL_INPUT_DECLARE(input_external, input);
    LOCAL_OUTPUT_DECLARE(mac_external, mac);

    LOCAL_INPUT_ALLOC(input_external, input_length, input);
    LOCAL_OUTPUT_ALLOC(mac_external, mac_size, mac);
    status = psa_mac_compute_internal(key, alg,
                                      input, input_length,
                                      mac, mac_size, mac_length, 1);

#if defined(MBEDTLS_PSA_COPY_CALLER_BUFFERS)
exit:
#endif
    LOCAL_INPUT_FREE(input_external, input);
    LOCAL_OUTPUT_FREE(mac_external, mac);

    return status;
}

psa_status_t psa_mac_verify(mbedtls_svc_key_id_t key,
                            psa_algorithm_t alg,
                            const uint8_t *input_external,
                            size_t input_length,
                            const uint8_t *mac_external,
                            size_t mac_length)
{
    psa_status_t status = PSA_ERROR_CORRUPTION_DETECTED;
    uint8_t actual_mac[PSA_MAC_MAX_SIZE];
    size_t actual_mac_length;
    LOCAL_INPUT_DECLARE(input_external, input);
    LOCAL_INPUT_DECLARE(mac_external, mac);

    LOCAL_INPUT_ALLOC(input_external, input_length, input);
    status = psa_mac_compute_internal(key, alg,
                                      input, input_length,
                                      actual_mac, sizeof(actual_mac),
                                      &actual_mac_length, 0);
    if (status != PSA_SUCCESS) {
        goto exit;
    }

    if (mac_length != actual_mac_length) {
        status = PSA_ERROR_INVALID_SIGNATURE;
        goto exit;
    }

    LOCAL_INPUT_ALLOC(mac_external, mac_length, mac);
    if (mbedtls_ct_memcmp(mac, actual_mac, actual_mac_length) != 0) {
        status = PSA_ERROR_INVALID_SIGNATURE;
        goto exit;
    }

exit:
    mbedtls_platform_zeroize(actual_mac, sizeof(actual_mac));
    LOCAL_INPUT_FREE(input_external, input);
    LOCAL_INPUT_FREE(mac_external, mac);

    return status;
}

/****************************************************************/
/* Asymmetric cryptography */
/****************************************************************/

static psa_status_t psa_sign_verify_check_alg(int input_is_message,
                                              psa_algorithm_t alg)
{
    if (input_is_message) {
        if (!PSA_ALG_IS_SIGN_MESSAGE(alg)) {
            return PSA_ERROR_INVALID_ARGUMENT;
        }

        if (PSA_ALG_IS_SIGN_HASH(alg)) {
            if (!PSA_ALG_IS_HASH(PSA_ALG_SIGN_GET_HASH(alg))) {
                return PSA_ERROR_INVALID_ARGUMENT;
            }
        }
    } else {
        if (!PSA_ALG_IS_SIGN_HASH(alg)) {
            return PSA_ERROR_INVALID_ARGUMENT;
        }
    }

    return PSA_SUCCESS;
}

static psa_status_t psa_sign_internal(mbedtls_svc_key_id_t key,
                                      int input_is_message,
                                      psa_algorithm_t alg,
                                      const uint8_t *input,
                                      size_t input_length,
                                      uint8_t *signature,
                                      size_t signature_size,
                                      size_t *signature_length)
{
    psa_status_t status = PSA_ERROR_CORRUPTION_DETECTED;
    psa_status_t unlock_status = PSA_ERROR_CORRUPTION_DETECTED;
    psa_key_slot_t *slot;
    psa_key_attributes_t attributes;

    *signature_length = 0;

    status = psa_sign_verify_check_alg(input_is_message, alg);
    if (status != PSA_SUCCESS) {
        return status;
    }

    /* Immediately reject a zero-length signature buffer. This guarantees
     * that signature must be a valid pointer. (On the other hand, the input
     * buffer can in principle be empty since it doesn't actually have
     * to be a hash.) */
    if (signature_size == 0) {
        return PSA_ERROR_BUFFER_TOO_SMALL;
    }

    status = psa_get_and_lock_key_slot_with_policy(
        key, &slot,
        input_is_message ? PSA_KEY_USAGE_SIGN_MESSAGE :
        PSA_KEY_USAGE_SIGN_HASH,
        alg);

    if (status != PSA_SUCCESS) {
        goto exit;
    }

    if (!PSA_KEY_TYPE_IS_KEY_PAIR(slot->attr.type)) {
        status = PSA_ERROR_INVALID_ARGUMENT;
        goto exit;
    }

    attributes = (psa_key_attributes_t) {
        .core = slot->attr
    };

    if (input_is_message) {
        status = psa_driver_wrapper_sign_message(
            &attributes, slot->key.data, slot->key.bytes,
            alg, input, input_length,
            signature, signature_size, signature_length);
    } else {

        status = psa_driver_wrapper_sign_hash(
            &attributes, slot->key.data, slot->key.bytes,
            alg, input, input_length,
            signature, signature_size, signature_length);
    }


exit:
    psa_wipe_tag_output_buffer(signature, status, signature_size,
                               *signature_length);

    unlock_status = psa_unregister_read(slot);

    return (status == PSA_SUCCESS) ? unlock_status : status;
}

static psa_status_t psa_verify_internal(mbedtls_svc_key_id_t key,
                                        int input_is_message,
                                        psa_algorithm_t alg,
                                        const uint8_t *input,
                                        size_t input_length,
                                        const uint8_t *signature,
                                        size_t signature_length)
{
    psa_status_t status = PSA_ERROR_CORRUPTION_DETECTED;
    psa_status_t unlock_status = PSA_ERROR_CORRUPTION_DETECTED;
    psa_key_slot_t *slot;

    status = psa_sign_verify_check_alg(input_is_message, alg);
    if (status != PSA_SUCCESS) {
        return status;
    }

    status = psa_get_and_lock_key_slot_with_policy(
        key, &slot,
        input_is_message ? PSA_KEY_USAGE_VERIFY_MESSAGE :
        PSA_KEY_USAGE_VERIFY_HASH,
        alg);

    if (status != PSA_SUCCESS) {
        return status;
    }

    psa_key_attributes_t attributes = {
        .core = slot->attr
    };

    if (input_is_message) {
        status = psa_driver_wrapper_verify_message(
            &attributes, slot->key.data, slot->key.bytes,
            alg, input, input_length,
            signature, signature_length);
    } else {
        status = psa_driver_wrapper_verify_hash(
            &attributes, slot->key.data, slot->key.bytes,
            alg, input, input_length,
            signature, signature_length);
    }

    unlock_status = psa_unregister_read(slot);

    return (status == PSA_SUCCESS) ? unlock_status : status;

}

psa_status_t psa_sign_message_builtin(
    const psa_key_attributes_t *attributes,
    const uint8_t *key_buffer,
    size_t key_buffer_size,
    psa_algorithm_t alg,
    const uint8_t *input,
    size_t input_length,
    uint8_t *signature,
    size_t signature_size,
    size_t *signature_length)
{
    psa_status_t status = PSA_ERROR_CORRUPTION_DETECTED;

    if (PSA_ALG_IS_SIGN_HASH(alg)) {
        size_t hash_length;
        uint8_t hash[PSA_HASH_MAX_SIZE];

        status = psa_driver_wrapper_hash_compute(
            PSA_ALG_SIGN_GET_HASH(alg),
            input, input_length,
            hash, sizeof(hash), &hash_length);

        if (status != PSA_SUCCESS) {
            return status;
        }

        return psa_driver_wrapper_sign_hash(
            attributes, key_buffer, key_buffer_size,
            alg, hash, hash_length,
            signature, signature_size, signature_length);
    }

    return PSA_ERROR_NOT_SUPPORTED;
}

psa_status_t psa_sign_message(mbedtls_svc_key_id_t key,
                              psa_algorithm_t alg,
                              const uint8_t *input_external,
                              size_t input_length,
                              uint8_t *signature_external,
                              size_t signature_size,
                              size_t *signature_length)
{
    psa_status_t status = PSA_ERROR_CORRUPTION_DETECTED;
    LOCAL_INPUT_DECLARE(input_external, input);
    LOCAL_OUTPUT_DECLARE(signature_external, signature);

    LOCAL_INPUT_ALLOC(input_external, input_length, input);
    LOCAL_OUTPUT_ALLOC(signature_external, signature_size, signature);
    status = psa_sign_internal(key, 1, alg, input, input_length, signature,
                               signature_size, signature_length);

#if defined(MBEDTLS_PSA_COPY_CALLER_BUFFERS)
exit:
#endif
    LOCAL_INPUT_FREE(input_external, input);
    LOCAL_OUTPUT_FREE(signature_external, signature);
    return status;
}

psa_status_t psa_verify_message_builtin(
    const psa_key_attributes_t *attributes,
    const uint8_t *key_buffer,
    size_t key_buffer_size,
    psa_algorithm_t alg,
    const uint8_t *input,
    size_t input_length,
    const uint8_t *signature,
    size_t signature_length)
{
    psa_status_t status = PSA_ERROR_CORRUPTION_DETECTED;

    if (PSA_ALG_IS_SIGN_HASH(alg)) {
        size_t hash_length;
        uint8_t hash[PSA_HASH_MAX_SIZE];

        status = psa_driver_wrapper_hash_compute(
            PSA_ALG_SIGN_GET_HASH(alg),
            input, input_length,
            hash, sizeof(hash), &hash_length);

        if (status != PSA_SUCCESS) {
            return status;
        }

        return psa_driver_wrapper_verify_hash(
            attributes, key_buffer, key_buffer_size,
            alg, hash, hash_length,
            signature, signature_length);
    }

    return PSA_ERROR_NOT_SUPPORTED;
}

psa_status_t psa_verify_message(mbedtls_svc_key_id_t key,
                                psa_algorithm_t alg,
                                const uint8_t *input_external,
                                size_t input_length,
                                const uint8_t *signature_external,
                                size_t signature_length)
{
    psa_status_t status = PSA_ERROR_CORRUPTION_DETECTED;
    LOCAL_INPUT_DECLARE(input_external, input);
    LOCAL_INPUT_DECLARE(signature_external, signature);

    LOCAL_INPUT_ALLOC(input_external, input_length, input);
    LOCAL_INPUT_ALLOC(signature_external, signature_length, signature);
    status = psa_verify_internal(key, 1, alg, input, input_length, signature,
                                 signature_length);

#if defined(MBEDTLS_PSA_COPY_CALLER_BUFFERS)
exit:
#endif
    LOCAL_INPUT_FREE(input_external, input);
    LOCAL_INPUT_FREE(signature_external, signature);

    return status;
}

psa_status_t psa_sign_hash_builtin(
    const psa_key_attributes_t *attributes,
    const uint8_t *key_buffer, size_t key_buffer_size,
    psa_algorithm_t alg, const uint8_t *hash, size_t hash_length,
    uint8_t *signature, size_t signature_size, size_t *signature_length)
{
    if (attributes->core.type == PSA_KEY_TYPE_RSA_KEY_PAIR) {
        if (PSA_ALG_IS_RSA_PKCS1V15_SIGN(alg) ||
            PSA_ALG_IS_RSA_PSS(alg)) {
#if defined(MBEDTLS_PSA_BUILTIN_ALG_RSA_PKCS1V15_SIGN) || \
            defined(MBEDTLS_PSA_BUILTIN_ALG_RSA_PSS)
            return mbedtls_psa_rsa_sign_hash(
                attributes,
                key_buffer, key_buffer_size,
                alg, hash, hash_length,
                signature, signature_size, signature_length);
#endif /* defined(MBEDTLS_PSA_BUILTIN_ALG_RSA_PKCS1V15_SIGN) ||
        * defined(MBEDTLS_PSA_BUILTIN_ALG_RSA_PSS) */
        } else {
            return PSA_ERROR_INVALID_ARGUMENT;
        }
    } else if (PSA_KEY_TYPE_IS_ECC(attributes->core.type)) {
        if (PSA_ALG_IS_ECDSA(alg)) {
#if defined(MBEDTLS_PSA_BUILTIN_ALG_ECDSA) || \
            defined(MBEDTLS_PSA_BUILTIN_ALG_DETERMINISTIC_ECDSA)
            return mbedtls_psa_ecdsa_sign_hash(
                attributes,
                key_buffer, key_buffer_size,
                alg, hash, hash_length,
                signature, signature_size, signature_length);
#endif /* defined(MBEDTLS_PSA_BUILTIN_ALG_ECDSA) ||
        * defined(MBEDTLS_PSA_BUILTIN_ALG_DETERMINISTIC_ECDSA) */
        } else {
            return PSA_ERROR_INVALID_ARGUMENT;
        }
    }

    (void) key_buffer;
    (void) key_buffer_size;
    (void) hash;
    (void) hash_length;
    (void) signature;
    (void) signature_size;
    (void) signature_length;

    return PSA_ERROR_NOT_SUPPORTED;
}

psa_status_t psa_sign_hash(mbedtls_svc_key_id_t key,
                           psa_algorithm_t alg,
                           const uint8_t *hash_external,
                           size_t hash_length,
                           uint8_t *signature_external,
                           size_t signature_size,
                           size_t *signature_length)
{
    psa_status_t status = PSA_ERROR_CORRUPTION_DETECTED;
    LOCAL_INPUT_DECLARE(hash_external, hash);
    LOCAL_OUTPUT_DECLARE(signature_external, signature);

    LOCAL_INPUT_ALLOC(hash_external, hash_length, hash);
    LOCAL_OUTPUT_ALLOC(signature_external, signature_size, signature);
    status = psa_sign_internal(key, 0, alg, hash, hash_length, signature,
                               signature_size, signature_length);

#if defined(MBEDTLS_PSA_COPY_CALLER_BUFFERS)
exit:
#endif
    LOCAL_INPUT_FREE(hash_external, hash);
    LOCAL_OUTPUT_FREE(signature_external, signature);

    return status;
}

psa_status_t psa_verify_hash_builtin(
    const psa_key_attributes_t *attributes,
    const uint8_t *key_buffer, size_t key_buffer_size,
    psa_algorithm_t alg, const uint8_t *hash, size_t hash_length,
    const uint8_t *signature, size_t signature_length)
{
    if (PSA_KEY_TYPE_IS_RSA(attributes->core.type)) {
        if (PSA_ALG_IS_RSA_PKCS1V15_SIGN(alg) ||
            PSA_ALG_IS_RSA_PSS(alg)) {
#if defined(MBEDTLS_PSA_BUILTIN_ALG_RSA_PKCS1V15_SIGN) || \
            defined(MBEDTLS_PSA_BUILTIN_ALG_RSA_PSS)
            return mbedtls_psa_rsa_verify_hash(
                attributes,
                key_buffer, key_buffer_size,
                alg, hash, hash_length,
                signature, signature_length);
#endif /* defined(MBEDTLS_PSA_BUILTIN_ALG_RSA_PKCS1V15_SIGN) ||
        * defined(MBEDTLS_PSA_BUILTIN_ALG_RSA_PSS) */
        } else {
            return PSA_ERROR_INVALID_ARGUMENT;
        }
    } else if (PSA_KEY_TYPE_IS_ECC(attributes->core.type)) {
        if (PSA_ALG_IS_ECDSA(alg)) {
#if defined(MBEDTLS_PSA_BUILTIN_ALG_ECDSA) || \
            defined(MBEDTLS_PSA_BUILTIN_ALG_DETERMINISTIC_ECDSA)
            return mbedtls_psa_ecdsa_verify_hash(
                attributes,
                key_buffer, key_buffer_size,
                alg, hash, hash_length,
                signature, signature_length);
#endif /* defined(MBEDTLS_PSA_BUILTIN_ALG_ECDSA) ||
        * defined(MBEDTLS_PSA_BUILTIN_ALG_DETERMINISTIC_ECDSA) */
        } else {
            return PSA_ERROR_INVALID_ARGUMENT;
        }
    }

    (void) key_buffer;
    (void) key_buffer_size;
    (void) hash;
    (void) hash_length;
    (void) signature;
    (void) signature_length;

    return PSA_ERROR_NOT_SUPPORTED;
}

psa_status_t psa_verify_hash(mbedtls_svc_key_id_t key,
                             psa_algorithm_t alg,
                             const uint8_t *hash_external,
                             size_t hash_length,
                             const uint8_t *signature_external,
                             size_t signature_length)
{
    psa_status_t status = PSA_ERROR_CORRUPTION_DETECTED;
    LOCAL_INPUT_DECLARE(hash_external, hash);
    LOCAL_INPUT_DECLARE(signature_external, signature);

    LOCAL_INPUT_ALLOC(hash_external, hash_length, hash);
    LOCAL_INPUT_ALLOC(signature_external, signature_length, signature);
    status = psa_verify_internal(key, 0, alg, hash, hash_length, signature,
                                 signature_length);

#if defined(MBEDTLS_PSA_COPY_CALLER_BUFFERS)
exit:
#endif
    LOCAL_INPUT_FREE(hash_external, hash);
    LOCAL_INPUT_FREE(signature_external, signature);

    return status;
}

psa_status_t psa_asymmetric_encrypt(mbedtls_svc_key_id_t key,
                                    psa_algorithm_t alg,
                                    const uint8_t *input_external,
                                    size_t input_length,
                                    const uint8_t *salt_external,
                                    size_t salt_length,
                                    uint8_t *output_external,
                                    size_t output_size,
                                    size_t *output_length)
{
    psa_status_t status = PSA_ERROR_CORRUPTION_DETECTED;
    psa_status_t unlock_status = PSA_ERROR_CORRUPTION_DETECTED;
    psa_key_slot_t *slot;
    psa_key_attributes_t attributes;
    LOCAL_INPUT_DECLARE(input_external, input);
    LOCAL_INPUT_DECLARE(salt_external, salt);
    LOCAL_OUTPUT_DECLARE(output_external, output);

    (void) input;
    (void) input_length;
    (void) salt;
    (void) output;
    (void) output_size;

    *output_length = 0;

    if (!PSA_ALG_IS_RSA_OAEP(alg) && salt_length != 0) {
        return PSA_ERROR_INVALID_ARGUMENT;
    }

    status = psa_get_and_lock_key_slot_with_policy(
        key, &slot, PSA_KEY_USAGE_ENCRYPT, alg);
    if (status != PSA_SUCCESS) {
        return status;
    }
    if (!(PSA_KEY_TYPE_IS_PUBLIC_KEY(slot->attr.type) ||
          PSA_KEY_TYPE_IS_KEY_PAIR(slot->attr.type))) {
        status = PSA_ERROR_INVALID_ARGUMENT;
        goto exit;
    }

    attributes = (psa_key_attributes_t) {
        .core = slot->attr
    };

    LOCAL_INPUT_ALLOC(input_external, input_length, input);
    LOCAL_INPUT_ALLOC(salt_external, salt_length, salt);
    LOCAL_OUTPUT_ALLOC(output_external, output_size, output);
    status = psa_driver_wrapper_asymmetric_encrypt(
        &attributes, slot->key.data, slot->key.bytes,
        alg, input, input_length, salt, salt_length,
        output, output_size, output_length);
exit:
    unlock_status = psa_unregister_read(slot);

    LOCAL_INPUT_FREE(input_external, input);
    LOCAL_INPUT_FREE(salt_external, salt);
    LOCAL_OUTPUT_FREE(output_external, output);

    return (status == PSA_SUCCESS) ? unlock_status : status;
}

psa_status_t psa_asymmetric_decrypt(mbedtls_svc_key_id_t key,
                                    psa_algorithm_t alg,
                                    const uint8_t *input_external,
                                    size_t input_length,
                                    const uint8_t *salt_external,
                                    size_t salt_length,
                                    uint8_t *output_external,
                                    size_t output_size,
                                    size_t *output_length)
{
    psa_status_t status = PSA_ERROR_CORRUPTION_DETECTED;
    psa_status_t unlock_status = PSA_ERROR_CORRUPTION_DETECTED;
    psa_key_slot_t *slot;
    psa_key_attributes_t attributes;

    LOCAL_INPUT_DECLARE(input_external, input);
    LOCAL_INPUT_DECLARE(salt_external, salt);
    LOCAL_OUTPUT_DECLARE(output_external, output);

    (void) input;
    (void) input_length;
    (void) salt;
    (void) output;
    (void) output_size;

    *output_length = 0;

    if (!PSA_ALG_IS_RSA_OAEP(alg) && salt_length != 0) {
        return PSA_ERROR_INVALID_ARGUMENT;
    }

    status = psa_get_and_lock_key_slot_with_policy(
        key, &slot, PSA_KEY_USAGE_DECRYPT, alg);
    if (status != PSA_SUCCESS) {
        return status;
    }
    if (!PSA_KEY_TYPE_IS_KEY_PAIR(slot->attr.type)) {
        status = PSA_ERROR_INVALID_ARGUMENT;
        goto exit;
    }

    attributes = (psa_key_attributes_t) {
        .core = slot->attr
    };

    LOCAL_INPUT_ALLOC(input_external, input_length, input);
    LOCAL_INPUT_ALLOC(salt_external, salt_length, salt);
    LOCAL_OUTPUT_ALLOC(output_external, output_size, output);
    status = psa_driver_wrapper_asymmetric_decrypt(
        &attributes, slot->key.data, slot->key.bytes,
        alg, input, input_length, salt, salt_length,
        output, output_size, output_length);

exit:
    unlock_status = psa_unregister_read(slot);

    LOCAL_INPUT_FREE(input_external, input);
    LOCAL_INPUT_FREE(salt_external, salt);
    LOCAL_OUTPUT_FREE(output_external, output);

    return (status == PSA_SUCCESS) ? unlock_status : status;
}

/****************************************************************/
/* Asymmetric interruptible cryptography                        */
/****************************************************************/

static uint32_t psa_interruptible_max_ops = PSA_INTERRUPTIBLE_MAX_OPS_UNLIMITED;

void psa_interruptible_set_max_ops(uint32_t max_ops)
{
    psa_interruptible_max_ops = max_ops;
}

uint32_t psa_interruptible_get_max_ops(void)
{
    return psa_interruptible_max_ops;
}

uint32_t psa_sign_hash_get_num_ops(
    const psa_sign_hash_interruptible_operation_t *operation)
{
    return operation->num_ops;
}

uint32_t psa_verify_hash_get_num_ops(
    const psa_verify_hash_interruptible_operation_t *operation)
{
    return operation->num_ops;
}

static psa_status_t psa_sign_hash_abort_internal(
    psa_sign_hash_interruptible_operation_t *operation)
{
    if (operation->id == 0) {
        /* The object has (apparently) been initialized but it is not (yet)
         * in use. It's ok to call abort on such an object, and there's
         * nothing to do. */
        return PSA_SUCCESS;
    }

    psa_status_t status = PSA_ERROR_CORRUPTION_DETECTED;

    status = psa_driver_wrapper_sign_hash_abort(operation);

    operation->id = 0;

    /* Do not clear either the error_occurred or num_ops elements here as they
     * only want to be cleared by the application calling abort, not by abort
     * being called at completion of an operation. */

    return status;
}

psa_status_t psa_sign_hash_start(
    psa_sign_hash_interruptible_operation_t *operation,
    mbedtls_svc_key_id_t key, psa_algorithm_t alg,
    const uint8_t *hash, size_t hash_length)
{
    psa_status_t status = PSA_ERROR_CORRUPTION_DETECTED;
    psa_status_t unlock_status = PSA_ERROR_CORRUPTION_DETECTED;
    psa_key_slot_t *slot;
    psa_key_attributes_t attributes;

    /* Check that start has not been previously called, or operation has not
     * previously errored. */
    if (operation->id != 0 || operation->error_occurred) {
        return PSA_ERROR_BAD_STATE;
    }

    status = psa_sign_verify_check_alg(0, alg);
    if (status != PSA_SUCCESS) {
        operation->error_occurred = 1;
        return status;
    }

    status = psa_get_and_lock_key_slot_with_policy(key, &slot,
                                                   PSA_KEY_USAGE_SIGN_HASH,
                                                   alg);

    if (status != PSA_SUCCESS) {
        goto exit;
    }

    if (!PSA_KEY_TYPE_IS_KEY_PAIR(slot->attr.type)) {
        status = PSA_ERROR_INVALID_ARGUMENT;
        goto exit;
    }

    attributes = (psa_key_attributes_t) {
        .core = slot->attr
    };

    /* Ensure ops count gets reset, in case of operation re-use. */
    operation->num_ops = 0;

    status = psa_driver_wrapper_sign_hash_start(operation, &attributes,
                                                slot->key.data,
                                                slot->key.bytes, alg,
                                                hash, hash_length);
exit:

    if (status != PSA_SUCCESS) {
        operation->error_occurred = 1;
        psa_sign_hash_abort_internal(operation);
    }

    unlock_status = psa_unregister_read(slot);

    if (unlock_status != PSA_SUCCESS) {
        operation->error_occurred = 1;
    }

    return (status == PSA_SUCCESS) ? unlock_status : status;
}


psa_status_t psa_sign_hash_complete(
    psa_sign_hash_interruptible_operation_t *operation,
    uint8_t *signature, size_t signature_size,
    size_t *signature_length)
{
    psa_status_t status = PSA_ERROR_CORRUPTION_DETECTED;

    *signature_length = 0;

    /* Check that start has been called first, and that operation has not
     * previously errored. */
    if (operation->id == 0 || operation->error_occurred) {
        status = PSA_ERROR_BAD_STATE;
        goto exit;
    }

    /* Immediately reject a zero-length signature buffer. This guarantees that
     * signature must be a valid pointer. */
    if (signature_size == 0) {
        status = PSA_ERROR_BUFFER_TOO_SMALL;
        goto exit;
    }

    status = psa_driver_wrapper_sign_hash_complete(operation, signature,
                                                   signature_size,
                                                   signature_length);

    /* Update ops count with work done. */
    operation->num_ops = psa_driver_wrapper_sign_hash_get_num_ops(operation);

exit:

    psa_wipe_tag_output_buffer(signature, status, signature_size,
                               *signature_length);

    if (status != PSA_OPERATION_INCOMPLETE) {
        if (status != PSA_SUCCESS) {
            operation->error_occurred = 1;
        }

        psa_sign_hash_abort_internal(operation);
    }

    return status;
}

psa_status_t psa_sign_hash_abort(
    psa_sign_hash_interruptible_operation_t *operation)
{
    psa_status_t status = PSA_ERROR_CORRUPTION_DETECTED;

    status = psa_sign_hash_abort_internal(operation);

    /* We clear the number of ops done here, so that it is not cleared when
     * the operation fails or succeeds, only on manual abort. */
    operation->num_ops = 0;

    /* Likewise, failure state. */
    operation->error_occurred = 0;

    return status;
}

static psa_status_t psa_verify_hash_abort_internal(
    psa_verify_hash_interruptible_operation_t *operation)
{
    if (operation->id == 0) {
        /* The object has (apparently) been initialized but it is not (yet)
         * in use. It's ok to call abort on such an object, and there's
         * nothing to do. */
        return PSA_SUCCESS;
    }

    psa_status_t status = PSA_ERROR_CORRUPTION_DETECTED;

    status = psa_driver_wrapper_verify_hash_abort(operation);

    operation->id = 0;

    /* Do not clear either the error_occurred or num_ops elements here as they
     * only want to be cleared by the application calling abort, not by abort
     * being called at completion of an operation. */

    return status;
}

psa_status_t psa_verify_hash_start(
    psa_verify_hash_interruptible_operation_t *operation,
    mbedtls_svc_key_id_t key, psa_algorithm_t alg,
    const uint8_t *hash, size_t hash_length,
    const uint8_t *signature, size_t signature_length)
{
    psa_status_t status = PSA_ERROR_CORRUPTION_DETECTED;
    psa_status_t unlock_status = PSA_ERROR_CORRUPTION_DETECTED;
    psa_key_slot_t *slot;

    /* Check that start has not been previously called, or operation has not
     * previously errored. */
    if (operation->id != 0 || operation->error_occurred) {
        return PSA_ERROR_BAD_STATE;
    }

    status = psa_sign_verify_check_alg(0, alg);
    if (status != PSA_SUCCESS) {
        operation->error_occurred = 1;
        return status;
    }

    status = psa_get_and_lock_key_slot_with_policy(key, &slot,
                                                   PSA_KEY_USAGE_VERIFY_HASH,
                                                   alg);

    if (status != PSA_SUCCESS) {
        operation->error_occurred = 1;
        return status;
    }

    psa_key_attributes_t attributes = {
        .core = slot->attr
    };

    /* Ensure ops count gets reset, in case of operation re-use. */
    operation->num_ops = 0;

    status = psa_driver_wrapper_verify_hash_start(operation, &attributes,
                                                  slot->key.data,
                                                  slot->key.bytes,
                                                  alg, hash, hash_length,
                                                  signature, signature_length);

    if (status != PSA_SUCCESS) {
        operation->error_occurred = 1;
        psa_verify_hash_abort_internal(operation);
    }

    unlock_status = psa_unregister_read(slot);

    if (unlock_status != PSA_SUCCESS) {
        operation->error_occurred = 1;
    }

    return (status == PSA_SUCCESS) ? unlock_status : status;
}

psa_status_t psa_verify_hash_complete(
    psa_verify_hash_interruptible_operation_t *operation)
{
    psa_status_t status = PSA_ERROR_CORRUPTION_DETECTED;

    /* Check that start has been called first, and that operation has not
     * previously errored. */
    if (operation->id == 0 || operation->error_occurred) {
        status = PSA_ERROR_BAD_STATE;
        goto exit;
    }

    status = psa_driver_wrapper_verify_hash_complete(operation);

    /* Update ops count with work done. */
    operation->num_ops = psa_driver_wrapper_verify_hash_get_num_ops(
        operation);

exit:

    if (status != PSA_OPERATION_INCOMPLETE) {
        if (status != PSA_SUCCESS) {
            operation->error_occurred = 1;
        }

        psa_verify_hash_abort_internal(operation);
    }

    return status;
}

psa_status_t psa_verify_hash_abort(
    psa_verify_hash_interruptible_operation_t *operation)
{
    psa_status_t status = PSA_ERROR_CORRUPTION_DETECTED;

    status = psa_verify_hash_abort_internal(operation);

    /* We clear the number of ops done here, so that it is not cleared when
     * the operation fails or succeeds, only on manual abort. */
    operation->num_ops = 0;

    /* Likewise, failure state. */
    operation->error_occurred = 0;

    return status;
}

/****************************************************************/
/* Asymmetric interruptible cryptography internal               */
/* implementations                                              */
/****************************************************************/

void mbedtls_psa_interruptible_set_max_ops(uint32_t max_ops)
{

#if (defined(MBEDTLS_PSA_BUILTIN_ALG_ECDSA) || \
    defined(MBEDTLS_PSA_BUILTIN_ALG_DETERMINISTIC_ECDSA)) && \
    defined(MBEDTLS_ECP_RESTARTABLE)

    /* Internal implementation uses zero to indicate infinite number max ops,
     * therefore avoid this value, and set to minimum possible. */
    if (max_ops == 0) {
        max_ops = 1;
    }

    mbedtls_ecp_set_max_ops(max_ops);
#else
    (void) max_ops;
#endif /* defined(MBEDTLS_PSA_BUILTIN_ALG_ECDSA) ||
        * defined(MBEDTLS_PSA_BUILTIN_ALG_DETERMINISTIC_ECDSA) &&
        * defined( MBEDTLS_ECP_RESTARTABLE ) */
}

uint32_t mbedtls_psa_sign_hash_get_num_ops(
    const mbedtls_psa_sign_hash_interruptible_operation_t *operation)
{
#if (defined(MBEDTLS_PSA_BUILTIN_ALG_ECDSA) || \
    defined(MBEDTLS_PSA_BUILTIN_ALG_DETERMINISTIC_ECDSA)) && \
    defined(MBEDTLS_ECP_RESTARTABLE)

    return operation->num_ops;
#else
    (void) operation;
    return 0;
#endif /* defined(MBEDTLS_PSA_BUILTIN_ALG_ECDSA) ||
        * defined(MBEDTLS_PSA_BUILTIN_ALG_DETERMINISTIC_ECDSA) &&
        * defined( MBEDTLS_ECP_RESTARTABLE ) */
}

uint32_t mbedtls_psa_verify_hash_get_num_ops(
    const mbedtls_psa_verify_hash_interruptible_operation_t *operation)
{
    #if (defined(MBEDTLS_PSA_BUILTIN_ALG_ECDSA) || \
    defined(MBEDTLS_PSA_BUILTIN_ALG_DETERMINISTIC_ECDSA)) && \
    defined(MBEDTLS_ECP_RESTARTABLE)

    return operation->num_ops;
#else
    (void) operation;
    return 0;
#endif /* defined(MBEDTLS_PSA_BUILTIN_ALG_ECDSA) ||
        * defined(MBEDTLS_PSA_BUILTIN_ALG_DETERMINISTIC_ECDSA) &&
        * defined( MBEDTLS_ECP_RESTARTABLE ) */
}

psa_status_t mbedtls_psa_sign_hash_start(
    mbedtls_psa_sign_hash_interruptible_operation_t *operation,
    const psa_key_attributes_t *attributes, const uint8_t *key_buffer,
    size_t key_buffer_size, psa_algorithm_t alg,
    const uint8_t *hash, size_t hash_length)
{
    psa_status_t status = PSA_ERROR_CORRUPTION_DETECTED;
    size_t required_hash_length;

    if (!PSA_KEY_TYPE_IS_ECC(attributes->core.type)) {
        return PSA_ERROR_NOT_SUPPORTED;
    }

    if (!PSA_ALG_IS_ECDSA(alg)) {
        return PSA_ERROR_NOT_SUPPORTED;
    }

#if (defined(MBEDTLS_PSA_BUILTIN_ALG_ECDSA) || \
    defined(MBEDTLS_PSA_BUILTIN_ALG_DETERMINISTIC_ECDSA)) && \
    defined(MBEDTLS_ECP_RESTARTABLE)

    mbedtls_ecdsa_restart_init(&operation->restart_ctx);

    /* Ensure num_ops is zero'ed in case of context re-use. */
    operation->num_ops = 0;

    status = mbedtls_psa_ecp_load_representation(attributes->core.type,
                                                 attributes->core.bits,
                                                 key_buffer,
                                                 key_buffer_size,
                                                 &operation->ctx);

    if (status != PSA_SUCCESS) {
        return status;
    }

    operation->coordinate_bytes = PSA_BITS_TO_BYTES(
        operation->ctx->grp.nbits);

    psa_algorithm_t hash_alg = PSA_ALG_SIGN_GET_HASH(alg);
    operation->md_alg = mbedtls_md_type_from_psa_alg(hash_alg);
    operation->alg = alg;

    /* We only need to store the same length of hash as the private key size
     * here, it would be truncated by the internal implementation anyway. */
    required_hash_length = (hash_length < operation->coordinate_bytes ?
                            hash_length : operation->coordinate_bytes);

    if (required_hash_length > sizeof(operation->hash)) {
        /* Shouldn't happen, but better safe than sorry. */
        return PSA_ERROR_CORRUPTION_DETECTED;
    }

    memcpy(operation->hash, hash, required_hash_length);
    operation->hash_length = required_hash_length;

    return PSA_SUCCESS;

#else
    (void) operation;
    (void) key_buffer;
    (void) key_buffer_size;
    (void) alg;
    (void) hash;
    (void) hash_length;
    (void) status;
    (void) required_hash_length;

    return PSA_ERROR_NOT_SUPPORTED;
#endif /* defined(MBEDTLS_PSA_BUILTIN_ALG_ECDSA) ||
        * defined(MBEDTLS_PSA_BUILTIN_ALG_DETERMINISTIC_ECDSA) &&
        * defined( MBEDTLS_ECP_RESTARTABLE ) */
}

psa_status_t mbedtls_psa_sign_hash_complete(
    mbedtls_psa_sign_hash_interruptible_operation_t *operation,
    uint8_t *signature, size_t signature_size,
    size_t *signature_length)
{
#if (defined(MBEDTLS_PSA_BUILTIN_ALG_ECDSA) || \
    defined(MBEDTLS_PSA_BUILTIN_ALG_DETERMINISTIC_ECDSA)) && \
    defined(MBEDTLS_ECP_RESTARTABLE)

    psa_status_t status = PSA_ERROR_CORRUPTION_DETECTED;
    mbedtls_mpi r;
    mbedtls_mpi s;

    mbedtls_mpi_init(&r);
    mbedtls_mpi_init(&s);

    /* Ensure max_ops is set to the current value (or default). */
    mbedtls_psa_interruptible_set_max_ops(psa_interruptible_get_max_ops());

    if (signature_size < 2 * operation->coordinate_bytes) {
        status = PSA_ERROR_BUFFER_TOO_SMALL;
        goto exit;
    }

    if (PSA_ALG_ECDSA_IS_DETERMINISTIC(operation->alg)) {

#if defined(MBEDTLS_PSA_BUILTIN_ALG_DETERMINISTIC_ECDSA)
        status = mbedtls_to_psa_error(
            mbedtls_ecdsa_sign_det_restartable(&operation->ctx->grp,
                                               &r,
                                               &s,
                                               &operation->ctx->d,
                                               operation->hash,
                                               operation->hash_length,
                                               operation->md_alg,
                                               mbedtls_psa_get_random,
                                               MBEDTLS_PSA_RANDOM_STATE,
                                               &operation->restart_ctx));
#else /* defined(MBEDTLS_PSA_BUILTIN_ALG_DETERMINISTIC_ECDSA) */
        status = PSA_ERROR_NOT_SUPPORTED;
        goto exit;
#endif /* defined(MBEDTLS_PSA_BUILTIN_ALG_DETERMINISTIC_ECDSA) */
    } else {
        status = mbedtls_to_psa_error(
            mbedtls_ecdsa_sign_restartable(&operation->ctx->grp,
                                           &r,
                                           &s,
                                           &operation->ctx->d,
                                           operation->hash,
                                           operation->hash_length,
                                           mbedtls_psa_get_random,
                                           MBEDTLS_PSA_RANDOM_STATE,
                                           mbedtls_psa_get_random,
                                           MBEDTLS_PSA_RANDOM_STATE,
                                           &operation->restart_ctx));
    }

    /* Hide the fact that the restart context only holds a delta of number of
     * ops done during the last operation, not an absolute value. */
    operation->num_ops += operation->restart_ctx.ecp.ops_done;

    if (status == PSA_SUCCESS) {
        status =  mbedtls_to_psa_error(
            mbedtls_mpi_write_binary(&r,
                                     signature,
                                     operation->coordinate_bytes)
            );

        if (status != PSA_SUCCESS) {
            goto exit;
        }

        status =  mbedtls_to_psa_error(
            mbedtls_mpi_write_binary(&s,
                                     signature +
                                     operation->coordinate_bytes,
                                     operation->coordinate_bytes)
            );

        if (status != PSA_SUCCESS) {
            goto exit;
        }

        *signature_length = operation->coordinate_bytes * 2;

        status = PSA_SUCCESS;
    }

exit:

    mbedtls_mpi_free(&r);
    mbedtls_mpi_free(&s);
    return status;

 #else

    (void) operation;
    (void) signature;
    (void) signature_size;
    (void) signature_length;

    return PSA_ERROR_NOT_SUPPORTED;

#endif /* defined(MBEDTLS_PSA_BUILTIN_ALG_ECDSA) ||
        * defined(MBEDTLS_PSA_BUILTIN_ALG_DETERMINISTIC_ECDSA) &&
        * defined( MBEDTLS_ECP_RESTARTABLE ) */
}

psa_status_t mbedtls_psa_sign_hash_abort(
    mbedtls_psa_sign_hash_interruptible_operation_t *operation)
{

#if (defined(MBEDTLS_PSA_BUILTIN_ALG_ECDSA) || \
    defined(MBEDTLS_PSA_BUILTIN_ALG_DETERMINISTIC_ECDSA)) && \
    defined(MBEDTLS_ECP_RESTARTABLE)

    if (operation->ctx) {
        mbedtls_ecdsa_free(operation->ctx);
        mbedtls_free(operation->ctx);
        operation->ctx = NULL;
    }

    mbedtls_ecdsa_restart_free(&operation->restart_ctx);

    operation->num_ops = 0;

    return PSA_SUCCESS;

#else

    (void) operation;

    return PSA_ERROR_NOT_SUPPORTED;

#endif /* defined(MBEDTLS_PSA_BUILTIN_ALG_ECDSA) ||
        * defined(MBEDTLS_PSA_BUILTIN_ALG_DETERMINISTIC_ECDSA) &&
        * defined( MBEDTLS_ECP_RESTARTABLE ) */
}

psa_status_t mbedtls_psa_verify_hash_start(
    mbedtls_psa_verify_hash_interruptible_operation_t *operation,
    const psa_key_attributes_t *attributes,
    const uint8_t *key_buffer, size_t key_buffer_size,
    psa_algorithm_t alg,
    const uint8_t *hash, size_t hash_length,
    const uint8_t *signature, size_t signature_length)
{
    psa_status_t status = PSA_ERROR_CORRUPTION_DETECTED;
    size_t coordinate_bytes = 0;
    size_t required_hash_length = 0;

    if (!PSA_KEY_TYPE_IS_ECC(attributes->core.type)) {
        return PSA_ERROR_NOT_SUPPORTED;
    }

    if (!PSA_ALG_IS_ECDSA(alg)) {
        return PSA_ERROR_NOT_SUPPORTED;
    }

#if (defined(MBEDTLS_PSA_BUILTIN_ALG_ECDSA) || \
    defined(MBEDTLS_PSA_BUILTIN_ALG_DETERMINISTIC_ECDSA)) && \
    defined(MBEDTLS_ECP_RESTARTABLE)

    mbedtls_ecdsa_restart_init(&operation->restart_ctx);
    mbedtls_mpi_init(&operation->r);
    mbedtls_mpi_init(&operation->s);

    /* Ensure num_ops is zero'ed in case of context re-use. */
    operation->num_ops = 0;

    status = mbedtls_psa_ecp_load_representation(attributes->core.type,
                                                 attributes->core.bits,
                                                 key_buffer,
                                                 key_buffer_size,
                                                 &operation->ctx);

    if (status != PSA_SUCCESS) {
        return status;
    }

    coordinate_bytes = PSA_BITS_TO_BYTES(operation->ctx->grp.nbits);

    if (signature_length != 2 * coordinate_bytes) {
        return PSA_ERROR_INVALID_SIGNATURE;
    }

    status = mbedtls_to_psa_error(
        mbedtls_mpi_read_binary(&operation->r,
                                signature,
                                coordinate_bytes));

    if (status != PSA_SUCCESS) {
        return status;
    }

    status = mbedtls_to_psa_error(
        mbedtls_mpi_read_binary(&operation->s,
                                signature +
                                coordinate_bytes,
                                coordinate_bytes));

    if (status != PSA_SUCCESS) {
        return status;
    }

    status = mbedtls_psa_ecp_load_public_part(operation->ctx);

    if (status != PSA_SUCCESS) {
        return status;
    }

    /* We only need to store the same length of hash as the private key size
     * here, it would be truncated by the internal implementation anyway. */
    required_hash_length = (hash_length < coordinate_bytes ? hash_length :
                            coordinate_bytes);

    if (required_hash_length > sizeof(operation->hash)) {
        /* Shouldn't happen, but better safe than sorry. */
        return PSA_ERROR_CORRUPTION_DETECTED;
    }

    memcpy(operation->hash, hash, required_hash_length);
    operation->hash_length = required_hash_length;

    return PSA_SUCCESS;
#else
    (void) operation;
    (void) key_buffer;
    (void) key_buffer_size;
    (void) alg;
    (void) hash;
    (void) hash_length;
    (void) signature;
    (void) signature_length;
    (void) status;
    (void) coordinate_bytes;
    (void) required_hash_length;

    return PSA_ERROR_NOT_SUPPORTED;
#endif /* defined(MBEDTLS_PSA_BUILTIN_ALG_ECDSA) ||
        * defined(MBEDTLS_PSA_BUILTIN_ALG_DETERMINISTIC_ECDSA) &&
        * defined( MBEDTLS_ECP_RESTARTABLE ) */
}

psa_status_t mbedtls_psa_verify_hash_complete(
    mbedtls_psa_verify_hash_interruptible_operation_t *operation)
{

#if (defined(MBEDTLS_PSA_BUILTIN_ALG_ECDSA) || \
    defined(MBEDTLS_PSA_BUILTIN_ALG_DETERMINISTIC_ECDSA)) && \
    defined(MBEDTLS_ECP_RESTARTABLE)

    psa_status_t status = PSA_ERROR_CORRUPTION_DETECTED;

    /* Ensure max_ops is set to the current value (or default). */
    mbedtls_psa_interruptible_set_max_ops(psa_interruptible_get_max_ops());

    status = mbedtls_to_psa_error(
        mbedtls_ecdsa_verify_restartable(&operation->ctx->grp,
                                         operation->hash,
                                         operation->hash_length,
                                         &operation->ctx->Q,
                                         &operation->r,
                                         &operation->s,
                                         &operation->restart_ctx));

    /* Hide the fact that the restart context only holds a delta of number of
     * ops done during the last operation, not an absolute value. */
    operation->num_ops += operation->restart_ctx.ecp.ops_done;

    return status;
#else
    (void) operation;

    return PSA_ERROR_NOT_SUPPORTED;

#endif /* defined(MBEDTLS_PSA_BUILTIN_ALG_ECDSA) ||
        * defined(MBEDTLS_PSA_BUILTIN_ALG_DETERMINISTIC_ECDSA) &&
        * defined( MBEDTLS_ECP_RESTARTABLE ) */
}

psa_status_t mbedtls_psa_verify_hash_abort(
    mbedtls_psa_verify_hash_interruptible_operation_t *operation)
{

#if (defined(MBEDTLS_PSA_BUILTIN_ALG_ECDSA) || \
    defined(MBEDTLS_PSA_BUILTIN_ALG_DETERMINISTIC_ECDSA)) && \
    defined(MBEDTLS_ECP_RESTARTABLE)

    if (operation->ctx) {
        mbedtls_ecdsa_free(operation->ctx);
        mbedtls_free(operation->ctx);
        operation->ctx = NULL;
    }

    mbedtls_ecdsa_restart_free(&operation->restart_ctx);

    operation->num_ops = 0;

    mbedtls_mpi_free(&operation->r);
    mbedtls_mpi_free(&operation->s);

    return PSA_SUCCESS;

#else
    (void) operation;

    return PSA_ERROR_NOT_SUPPORTED;

#endif /* defined(MBEDTLS_PSA_BUILTIN_ALG_ECDSA) ||
        * defined(MBEDTLS_PSA_BUILTIN_ALG_DETERMINISTIC_ECDSA) &&
        * defined( MBEDTLS_ECP_RESTARTABLE ) */
}

static psa_status_t psa_generate_random_internal(uint8_t *output,
                                                 size_t output_size)
{
    GUARD_MODULE_INITIALIZED;

    psa_status_t status;

#if defined(MBEDTLS_PSA_CRYPTO_EXTERNAL_RNG)

    size_t output_length = 0;
    status = mbedtls_psa_external_get_random(&global_data.rng,
                                             output, output_size,
                                             &output_length);
    if (status != PSA_SUCCESS) {
        goto exit;
    }
    /* Breaking up a request into smaller chunks is currently not supported
     * for the external RNG interface. */
    if (output_length != output_size) {
        status = PSA_ERROR_INSUFFICIENT_ENTROPY;
        goto exit;
    }
    status = PSA_SUCCESS;

#else /* MBEDTLS_PSA_CRYPTO_EXTERNAL_RNG */

    while (output_size > 0) {
        size_t request_size =
            (output_size > MBEDTLS_PSA_RANDOM_MAX_REQUEST ?
             MBEDTLS_PSA_RANDOM_MAX_REQUEST :
             output_size);
        int ret = mbedtls_psa_get_random(MBEDTLS_PSA_RANDOM_STATE,
                                         output, request_size);
        if (ret != 0) {
            status = mbedtls_to_psa_error(ret);
            goto exit;
        }
        output_size -= request_size;
        output += request_size;
    }
    status = PSA_SUCCESS;
#endif /* MBEDTLS_PSA_CRYPTO_EXTERNAL_RNG */

exit:
    return status;
}


/****************************************************************/
/* Symmetric cryptography */
/****************************************************************/

static psa_status_t psa_cipher_setup(psa_cipher_operation_t *operation,
                                     mbedtls_svc_key_id_t key,
                                     psa_algorithm_t alg,
                                     mbedtls_operation_t cipher_operation)
{
    psa_status_t status = PSA_ERROR_CORRUPTION_DETECTED;
    psa_status_t unlock_status = PSA_ERROR_CORRUPTION_DETECTED;
    psa_key_slot_t *slot = NULL;
    psa_key_usage_t usage = (cipher_operation == MBEDTLS_ENCRYPT ?
                             PSA_KEY_USAGE_ENCRYPT :
                             PSA_KEY_USAGE_DECRYPT);
    psa_key_attributes_t attributes;

    /* A context must be freshly initialized before it can be set up. */
    if (operation->id != 0) {
        status = PSA_ERROR_BAD_STATE;
        goto exit;
    }

    if (!PSA_ALG_IS_CIPHER(alg)) {
        status = PSA_ERROR_INVALID_ARGUMENT;
        goto exit;
    }

    status = psa_get_and_lock_key_slot_with_policy(key, &slot, usage, alg);
    if (status != PSA_SUCCESS) {
        goto exit;
    }

    /* Initialize the operation struct members, except for id. The id member
     * is used to indicate to psa_cipher_abort that there are resources to free,
     * so we only set it (in the driver wrapper) after resources have been
     * allocated/initialized. */
    operation->iv_set = 0;
    if (alg == PSA_ALG_ECB_NO_PADDING) {
        operation->iv_required = 0;
    } else {
        operation->iv_required = 1;
    }
    operation->default_iv_length = PSA_CIPHER_IV_LENGTH(slot->attr.type, alg);

    attributes = (psa_key_attributes_t) {
        .core = slot->attr
    };

    /* Try doing the operation through a driver before using software fallback. */
    if (cipher_operation == MBEDTLS_ENCRYPT) {
        status = psa_driver_wrapper_cipher_encrypt_setup(operation,
                                                         &attributes,
                                                         slot->key.data,
                                                         slot->key.bytes,
                                                         alg);
    } else {
        status = psa_driver_wrapper_cipher_decrypt_setup(operation,
                                                         &attributes,
                                                         slot->key.data,
                                                         slot->key.bytes,
                                                         alg);
    }

exit:
    if (status != PSA_SUCCESS) {
        psa_cipher_abort(operation);
    }

    unlock_status = psa_unregister_read(slot);

    return (status == PSA_SUCCESS) ? unlock_status : status;
}

psa_status_t psa_cipher_encrypt_setup(psa_cipher_operation_t *operation,
                                      mbedtls_svc_key_id_t key,
                                      psa_algorithm_t alg)
{
    return psa_cipher_setup(operation, key, alg, MBEDTLS_ENCRYPT);
}

psa_status_t psa_cipher_decrypt_setup(psa_cipher_operation_t *operation,
                                      mbedtls_svc_key_id_t key,
                                      psa_algorithm_t alg)
{
    return psa_cipher_setup(operation, key, alg, MBEDTLS_DECRYPT);
}

psa_status_t psa_cipher_generate_iv(psa_cipher_operation_t *operation,
                                    uint8_t *iv_external,
                                    size_t iv_size,
                                    size_t *iv_length)
{
    psa_status_t status = PSA_ERROR_CORRUPTION_DETECTED;
    size_t default_iv_length = 0;

    LOCAL_OUTPUT_DECLARE(iv_external, iv);

    if (operation->id == 0) {
        status = PSA_ERROR_BAD_STATE;
        goto exit;
    }

    if (operation->iv_set || !operation->iv_required) {
        status = PSA_ERROR_BAD_STATE;
        goto exit;
    }

    default_iv_length = operation->default_iv_length;
    if (iv_size < default_iv_length) {
        status = PSA_ERROR_BUFFER_TOO_SMALL;
        goto exit;
    }

    if (default_iv_length > PSA_CIPHER_IV_MAX_SIZE) {
        status = PSA_ERROR_GENERIC_ERROR;
        goto exit;
    }

<<<<<<< HEAD
    LOCAL_OUTPUT_ALLOC(iv_external, default_iv_length, iv);

    status = psa_generate_random(iv, default_iv_length);
=======
    status = psa_generate_random_internal(local_iv, default_iv_length);
>>>>>>> 2bb537ec
    if (status != PSA_SUCCESS) {
        goto exit;
    }

    status = psa_driver_wrapper_cipher_set_iv(operation,
                                              iv, default_iv_length);

exit:
    if (status == PSA_SUCCESS) {
        *iv_length = default_iv_length;
        operation->iv_set = 1;
    } else {
        *iv_length = 0;
        psa_cipher_abort(operation);
        if (iv != NULL) {
            mbedtls_platform_zeroize(iv, default_iv_length);
        }
    }

    LOCAL_OUTPUT_FREE(iv_external, iv);
    return status;
}

psa_status_t psa_cipher_set_iv(psa_cipher_operation_t *operation,
                               const uint8_t *iv_external,
                               size_t iv_length)
{
    psa_status_t status = PSA_ERROR_CORRUPTION_DETECTED;

    LOCAL_INPUT_DECLARE(iv_external, iv);

    if (operation->id == 0) {
        status = PSA_ERROR_BAD_STATE;
        goto exit;
    }

    if (operation->iv_set || !operation->iv_required) {
        status = PSA_ERROR_BAD_STATE;
        goto exit;
    }

    if (iv_length > PSA_CIPHER_IV_MAX_SIZE) {
        status = PSA_ERROR_INVALID_ARGUMENT;
        goto exit;
    }

    LOCAL_INPUT_ALLOC(iv_external, iv_length, iv);

    status = psa_driver_wrapper_cipher_set_iv(operation,
                                              iv,
                                              iv_length);

exit:
    if (status == PSA_SUCCESS) {
        operation->iv_set = 1;
    } else {
        psa_cipher_abort(operation);
    }

    LOCAL_INPUT_FREE(iv_external, iv);

    return status;
}

psa_status_t psa_cipher_update(psa_cipher_operation_t *operation,
                               const uint8_t *input_external,
                               size_t input_length,
                               uint8_t *output_external,
                               size_t output_size,
                               size_t *output_length)
{
    psa_status_t status = PSA_ERROR_CORRUPTION_DETECTED;

    LOCAL_INPUT_DECLARE(input_external, input);
    LOCAL_OUTPUT_DECLARE(output_external, output);

    if (operation->id == 0) {
        status = PSA_ERROR_BAD_STATE;
        goto exit;
    }

    if (operation->iv_required && !operation->iv_set) {
        status = PSA_ERROR_BAD_STATE;
        goto exit;
    }

    LOCAL_INPUT_ALLOC(input_external, input_length, input);
    LOCAL_OUTPUT_ALLOC(output_external, output_size, output);

    status = psa_driver_wrapper_cipher_update(operation,
                                              input,
                                              input_length,
                                              output,
                                              output_size,
                                              output_length);

exit:
    if (status != PSA_SUCCESS) {
        psa_cipher_abort(operation);
    }

    LOCAL_INPUT_FREE(input_external, input);
    LOCAL_OUTPUT_FREE(output_external, output);

    return status;
}

psa_status_t psa_cipher_finish(psa_cipher_operation_t *operation,
                               uint8_t *output_external,
                               size_t output_size,
                               size_t *output_length)
{
    psa_status_t status = PSA_ERROR_GENERIC_ERROR;

    LOCAL_OUTPUT_DECLARE(output_external, output);

    if (operation->id == 0) {
        status = PSA_ERROR_BAD_STATE;
        goto exit;
    }

    if (operation->iv_required && !operation->iv_set) {
        status = PSA_ERROR_BAD_STATE;
        goto exit;
    }

    LOCAL_OUTPUT_ALLOC(output_external, output_size, output);

    status = psa_driver_wrapper_cipher_finish(operation,
                                              output,
                                              output_size,
                                              output_length);

exit:
    if (status == PSA_SUCCESS) {
        status = psa_cipher_abort(operation);
    } else {
        *output_length = 0;
        (void) psa_cipher_abort(operation);
    }

    LOCAL_OUTPUT_FREE(output_external, output);

    return status;
}

psa_status_t psa_cipher_abort(psa_cipher_operation_t *operation)
{
    if (operation->id == 0) {
        /* The object has (apparently) been initialized but it is not (yet)
         * in use. It's ok to call abort on such an object, and there's
         * nothing to do. */
        return PSA_SUCCESS;
    }

    psa_driver_wrapper_cipher_abort(operation);

    operation->id = 0;
    operation->iv_set = 0;
    operation->iv_required = 0;

    return PSA_SUCCESS;
}

psa_status_t psa_cipher_encrypt(mbedtls_svc_key_id_t key,
                                psa_algorithm_t alg,
                                const uint8_t *input_external,
                                size_t input_length,
                                uint8_t *output_external,
                                size_t output_size,
                                size_t *output_length)
{
    psa_status_t status = PSA_ERROR_CORRUPTION_DETECTED;
    psa_status_t unlock_status = PSA_ERROR_CORRUPTION_DETECTED;
    psa_key_slot_t *slot = NULL;
    uint8_t local_iv[PSA_CIPHER_IV_MAX_SIZE];
    size_t default_iv_length = 0;
    psa_key_attributes_t attributes;

    LOCAL_INPUT_DECLARE(input_external, input);
    LOCAL_OUTPUT_DECLARE(output_external, output);

    if (!PSA_ALG_IS_CIPHER(alg)) {
        status = PSA_ERROR_INVALID_ARGUMENT;
        goto exit;
    }

    status = psa_get_and_lock_key_slot_with_policy(key, &slot,
                                                   PSA_KEY_USAGE_ENCRYPT,
                                                   alg);
    if (status != PSA_SUCCESS) {
        goto exit;
    }

    attributes = (psa_key_attributes_t) {
        .core = slot->attr
    };

    default_iv_length = PSA_CIPHER_IV_LENGTH(slot->attr.type, alg);
    if (default_iv_length > PSA_CIPHER_IV_MAX_SIZE) {
        status = PSA_ERROR_GENERIC_ERROR;
        goto exit;
    }

    if (default_iv_length > 0) {
        if (output_size < default_iv_length) {
            status = PSA_ERROR_BUFFER_TOO_SMALL;
            goto exit;
        }

        status = psa_generate_random_internal(local_iv, default_iv_length);
        if (status != PSA_SUCCESS) {
            goto exit;
        }
    }

    LOCAL_INPUT_ALLOC(input_external, input_length, input);
    LOCAL_OUTPUT_ALLOC(output_external, output_size, output);

    status = psa_driver_wrapper_cipher_encrypt(
        &attributes, slot->key.data, slot->key.bytes,
        alg, local_iv, default_iv_length, input, input_length,
        psa_crypto_buffer_offset(output, default_iv_length),
        output_size - default_iv_length, output_length);

exit:
    unlock_status = psa_unregister_read(slot);
    if (status == PSA_SUCCESS) {
        status = unlock_status;
    }

    if (status == PSA_SUCCESS) {
        if (default_iv_length > 0) {
            memcpy(output, local_iv, default_iv_length);
        }
        *output_length += default_iv_length;
    } else {
        *output_length = 0;
    }

    LOCAL_INPUT_FREE(input_external, input);
    LOCAL_OUTPUT_FREE(output_external, output);

    return status;
}

psa_status_t psa_cipher_decrypt(mbedtls_svc_key_id_t key,
                                psa_algorithm_t alg,
                                const uint8_t *input_external,
                                size_t input_length,
                                uint8_t *output_external,
                                size_t output_size,
                                size_t *output_length)
{
    psa_status_t status = PSA_ERROR_CORRUPTION_DETECTED;
    psa_status_t unlock_status = PSA_ERROR_CORRUPTION_DETECTED;
    psa_key_slot_t *slot = NULL;
    psa_key_attributes_t attributes;

    LOCAL_INPUT_DECLARE(input_external, input);
    LOCAL_OUTPUT_DECLARE(output_external, output);

    if (!PSA_ALG_IS_CIPHER(alg)) {
        status = PSA_ERROR_INVALID_ARGUMENT;
        goto exit;
    }

    status = psa_get_and_lock_key_slot_with_policy(key, &slot,
                                                   PSA_KEY_USAGE_DECRYPT,
                                                   alg);
    if (status != PSA_SUCCESS) {
        goto exit;
    }

    attributes = (psa_key_attributes_t) {
        .core = slot->attr
    };

    if (alg == PSA_ALG_CCM_STAR_NO_TAG &&
        input_length < PSA_BLOCK_CIPHER_BLOCK_LENGTH(slot->attr.type)) {
        status = PSA_ERROR_INVALID_ARGUMENT;
        goto exit;
    } else if (input_length < PSA_CIPHER_IV_LENGTH(slot->attr.type, alg)) {
        status = PSA_ERROR_INVALID_ARGUMENT;
        goto exit;
    }

    LOCAL_INPUT_ALLOC(input_external, input_length, input);
    LOCAL_OUTPUT_ALLOC(output_external, output_size, output);

    status = psa_driver_wrapper_cipher_decrypt(
        &attributes, slot->key.data, slot->key.bytes,
        alg, input, input_length,
        output, output_size, output_length);

exit:
    unlock_status = psa_unregister_read(slot);
    if (status == PSA_SUCCESS) {
        status = unlock_status;
    }

    if (status != PSA_SUCCESS) {
        *output_length = 0;
    }

    LOCAL_INPUT_FREE(input_external, input);
    LOCAL_OUTPUT_FREE(output_external, output);

    return status;
}


/****************************************************************/
/* AEAD */
/****************************************************************/

/* Helper function to get the base algorithm from its variants. */
static psa_algorithm_t psa_aead_get_base_algorithm(psa_algorithm_t alg)
{
    return PSA_ALG_AEAD_WITH_DEFAULT_LENGTH_TAG(alg);
}

/* Helper function to perform common nonce length checks. */
static psa_status_t psa_aead_check_nonce_length(psa_algorithm_t alg,
                                                size_t nonce_length)
{
    psa_algorithm_t base_alg = psa_aead_get_base_algorithm(alg);

    switch (base_alg) {
#if defined(PSA_WANT_ALG_GCM)
        case PSA_ALG_GCM:
            /* Not checking max nonce size here as GCM spec allows almost
             * arbitrarily large nonces. Please note that we do not generally
             * recommend the usage of nonces of greater length than
             * PSA_AEAD_NONCE_MAX_SIZE, as large nonces are hashed to a shorter
             * size, which can then lead to collisions if you encrypt a very
             * large number of messages.*/
            if (nonce_length != 0) {
                return PSA_SUCCESS;
            }
            break;
#endif /* PSA_WANT_ALG_GCM */
#if defined(PSA_WANT_ALG_CCM)
        case PSA_ALG_CCM:
            if (nonce_length >= 7 && nonce_length <= 13) {
                return PSA_SUCCESS;
            }
            break;
#endif /* PSA_WANT_ALG_CCM */
#if defined(PSA_WANT_ALG_CHACHA20_POLY1305)
        case PSA_ALG_CHACHA20_POLY1305:
            if (nonce_length == 12) {
                return PSA_SUCCESS;
            } else if (nonce_length == 8) {
                return PSA_ERROR_NOT_SUPPORTED;
            }
            break;
#endif /* PSA_WANT_ALG_CHACHA20_POLY1305 */
        default:
            (void) nonce_length;
            return PSA_ERROR_NOT_SUPPORTED;
    }

    return PSA_ERROR_INVALID_ARGUMENT;
}

static psa_status_t psa_aead_check_algorithm(psa_algorithm_t alg)
{
    if (!PSA_ALG_IS_AEAD(alg) || PSA_ALG_IS_WILDCARD(alg)) {
        return PSA_ERROR_INVALID_ARGUMENT;
    }

    return PSA_SUCCESS;
}

psa_status_t psa_aead_encrypt(mbedtls_svc_key_id_t key,
                              psa_algorithm_t alg,
                              const uint8_t *nonce_external,
                              size_t nonce_length,
                              const uint8_t *additional_data_external,
                              size_t additional_data_length,
                              const uint8_t *plaintext_external,
                              size_t plaintext_length,
                              uint8_t *ciphertext_external,
                              size_t ciphertext_size,
                              size_t *ciphertext_length)
{
    psa_status_t status = PSA_ERROR_CORRUPTION_DETECTED;
    psa_key_slot_t *slot;

    LOCAL_INPUT_DECLARE(nonce_external, nonce);
    LOCAL_INPUT_DECLARE(additional_data_external, additional_data);
    LOCAL_INPUT_DECLARE(plaintext_external, plaintext);
    LOCAL_OUTPUT_DECLARE(ciphertext_external, ciphertext);

    *ciphertext_length = 0;

    status = psa_aead_check_algorithm(alg);
    if (status != PSA_SUCCESS) {
        return status;
    }

    status = psa_get_and_lock_key_slot_with_policy(
        key, &slot, PSA_KEY_USAGE_ENCRYPT, alg);
    if (status != PSA_SUCCESS) {
        return status;
    }

    psa_key_attributes_t attributes = {
        .core = slot->attr
    };

    LOCAL_INPUT_ALLOC(nonce_external, nonce_length, nonce);
    LOCAL_INPUT_ALLOC(additional_data_external, additional_data_length, additional_data);
    LOCAL_INPUT_ALLOC(plaintext_external, plaintext_length, plaintext);
    LOCAL_OUTPUT_ALLOC(ciphertext_external, ciphertext_size, ciphertext);

    status = psa_aead_check_nonce_length(alg, nonce_length);
    if (status != PSA_SUCCESS) {
        goto exit;
    }

    status = psa_driver_wrapper_aead_encrypt(
        &attributes, slot->key.data, slot->key.bytes,
        alg,
        nonce, nonce_length,
        additional_data, additional_data_length,
        plaintext, plaintext_length,
        ciphertext, ciphertext_size, ciphertext_length);

    if (status != PSA_SUCCESS && ciphertext_size != 0) {
        memset(ciphertext, 0, ciphertext_size);
    }

exit:
    LOCAL_INPUT_FREE(nonce_external, nonce);
    LOCAL_INPUT_FREE(additional_data_external, additional_data);
    LOCAL_INPUT_FREE(plaintext_external, plaintext);
    LOCAL_OUTPUT_FREE(ciphertext_external, ciphertext);

    psa_unregister_read(slot);

    return status;
}

psa_status_t psa_aead_decrypt(mbedtls_svc_key_id_t key,
                              psa_algorithm_t alg,
                              const uint8_t *nonce_external,
                              size_t nonce_length,
                              const uint8_t *additional_data_external,
                              size_t additional_data_length,
                              const uint8_t *ciphertext_external,
                              size_t ciphertext_length,
                              uint8_t *plaintext_external,
                              size_t plaintext_size,
                              size_t *plaintext_length)
{
    psa_status_t status = PSA_ERROR_CORRUPTION_DETECTED;
    psa_key_slot_t *slot;

    LOCAL_INPUT_DECLARE(nonce_external, nonce);
    LOCAL_INPUT_DECLARE(additional_data_external, additional_data);
    LOCAL_INPUT_DECLARE(ciphertext_external, ciphertext);
    LOCAL_OUTPUT_DECLARE(plaintext_external, plaintext);

    *plaintext_length = 0;

    status = psa_aead_check_algorithm(alg);
    if (status != PSA_SUCCESS) {
        return status;
    }

    status = psa_get_and_lock_key_slot_with_policy(
        key, &slot, PSA_KEY_USAGE_DECRYPT, alg);
    if (status != PSA_SUCCESS) {
        return status;
    }

    psa_key_attributes_t attributes = {
        .core = slot->attr
    };

    LOCAL_INPUT_ALLOC(nonce_external, nonce_length, nonce);
    LOCAL_INPUT_ALLOC(additional_data_external, additional_data_length,
                      additional_data);
    LOCAL_INPUT_ALLOC(ciphertext_external, ciphertext_length, ciphertext);
    LOCAL_OUTPUT_ALLOC(plaintext_external, plaintext_size, plaintext);

    status = psa_aead_check_nonce_length(alg, nonce_length);
    if (status != PSA_SUCCESS) {
        goto exit;
    }

    status = psa_driver_wrapper_aead_decrypt(
        &attributes, slot->key.data, slot->key.bytes,
        alg,
        nonce, nonce_length,
        additional_data, additional_data_length,
        ciphertext, ciphertext_length,
        plaintext, plaintext_size, plaintext_length);

    if (status != PSA_SUCCESS && plaintext_size != 0) {
        memset(plaintext, 0, plaintext_size);
    }

exit:
    LOCAL_INPUT_FREE(nonce_external, nonce);
    LOCAL_INPUT_FREE(additional_data_external, additional_data);
    LOCAL_INPUT_FREE(ciphertext_external, ciphertext);
    LOCAL_OUTPUT_FREE(plaintext_external, plaintext);

    psa_unregister_read(slot);

    return status;
}

static psa_status_t psa_validate_tag_length(psa_algorithm_t alg)
{
    const uint8_t tag_len = PSA_ALG_AEAD_GET_TAG_LENGTH(alg);

    switch (PSA_ALG_AEAD_WITH_SHORTENED_TAG(alg, 0)) {
#if defined(PSA_WANT_ALG_CCM)
        case PSA_ALG_AEAD_WITH_SHORTENED_TAG(PSA_ALG_CCM, 0):
            /* CCM allows the following tag lengths: 4, 6, 8, 10, 12, 14, 16.*/
            if (tag_len < 4 || tag_len > 16 || tag_len % 2) {
                return PSA_ERROR_INVALID_ARGUMENT;
            }
            break;
#endif /* PSA_WANT_ALG_CCM */

#if defined(PSA_WANT_ALG_GCM)
        case PSA_ALG_AEAD_WITH_SHORTENED_TAG(PSA_ALG_GCM, 0):
            /* GCM allows the following tag lengths: 4, 8, 12, 13, 14, 15, 16. */
            if (tag_len != 4 && tag_len != 8 && (tag_len < 12 || tag_len > 16)) {
                return PSA_ERROR_INVALID_ARGUMENT;
            }
            break;
#endif /* PSA_WANT_ALG_GCM */

#if defined(PSA_WANT_ALG_CHACHA20_POLY1305)
        case PSA_ALG_AEAD_WITH_SHORTENED_TAG(PSA_ALG_CHACHA20_POLY1305, 0):
            /* We only support the default tag length. */
            if (tag_len != 16) {
                return PSA_ERROR_INVALID_ARGUMENT;
            }
            break;
#endif /* PSA_WANT_ALG_CHACHA20_POLY1305 */

        default:
            (void) tag_len;
            return PSA_ERROR_NOT_SUPPORTED;
    }
    return PSA_SUCCESS;
}

/* Set the key for a multipart authenticated operation. */
static psa_status_t psa_aead_setup(psa_aead_operation_t *operation,
                                   int is_encrypt,
                                   mbedtls_svc_key_id_t key,
                                   psa_algorithm_t alg)
{
    psa_status_t status = PSA_ERROR_CORRUPTION_DETECTED;
    psa_status_t unlock_status = PSA_ERROR_CORRUPTION_DETECTED;
    psa_key_slot_t *slot = NULL;
    psa_key_usage_t key_usage = 0;
    psa_key_attributes_t attributes;

    status = psa_aead_check_algorithm(alg);
    if (status != PSA_SUCCESS) {
        goto exit;
    }

    if (operation->id != 0) {
        status = PSA_ERROR_BAD_STATE;
        goto exit;
    }

    if (operation->nonce_set || operation->lengths_set ||
        operation->ad_started || operation->body_started) {
        status = PSA_ERROR_BAD_STATE;
        goto exit;
    }

    if (is_encrypt) {
        key_usage = PSA_KEY_USAGE_ENCRYPT;
    } else {
        key_usage = PSA_KEY_USAGE_DECRYPT;
    }

    status = psa_get_and_lock_key_slot_with_policy(key, &slot, key_usage,
                                                   alg);
    if (status != PSA_SUCCESS) {
        goto exit;
    }

    attributes = (psa_key_attributes_t) {
        .core = slot->attr
    };

    if ((status = psa_validate_tag_length(alg)) != PSA_SUCCESS) {
        goto exit;
    }

    if (is_encrypt) {
        status = psa_driver_wrapper_aead_encrypt_setup(operation,
                                                       &attributes,
                                                       slot->key.data,
                                                       slot->key.bytes,
                                                       alg);
    } else {
        status = psa_driver_wrapper_aead_decrypt_setup(operation,
                                                       &attributes,
                                                       slot->key.data,
                                                       slot->key.bytes,
                                                       alg);
    }
    if (status != PSA_SUCCESS) {
        goto exit;
    }

    operation->key_type = psa_get_key_type(&attributes);

exit:
    unlock_status = psa_unregister_read(slot);

    if (status == PSA_SUCCESS) {
        status = unlock_status;
        operation->alg = psa_aead_get_base_algorithm(alg);
        operation->is_encrypt = is_encrypt;
    } else {
        psa_aead_abort(operation);
    }

    return status;
}

/* Set the key for a multipart authenticated encryption operation. */
psa_status_t psa_aead_encrypt_setup(psa_aead_operation_t *operation,
                                    mbedtls_svc_key_id_t key,
                                    psa_algorithm_t alg)
{
    return psa_aead_setup(operation, 1, key, alg);
}

/* Set the key for a multipart authenticated decryption operation. */
psa_status_t psa_aead_decrypt_setup(psa_aead_operation_t *operation,
                                    mbedtls_svc_key_id_t key,
                                    psa_algorithm_t alg)
{
    return psa_aead_setup(operation, 0, key, alg);
}

static psa_status_t psa_aead_set_nonce_internal(psa_aead_operation_t *operation,
                                                const uint8_t *nonce,
                                                size_t nonce_length)
{
    psa_status_t status = PSA_ERROR_CORRUPTION_DETECTED;

    if (operation->id == 0) {
        status = PSA_ERROR_BAD_STATE;
        goto exit;
    }

    if (operation->nonce_set) {
        status = PSA_ERROR_BAD_STATE;
        goto exit;
    }

    status = psa_aead_check_nonce_length(operation->alg, nonce_length);
    if (status != PSA_SUCCESS) {
        status = PSA_ERROR_INVALID_ARGUMENT;
        goto exit;
    }

    status = psa_driver_wrapper_aead_set_nonce(operation, nonce,
                                               nonce_length);

exit:
    if (status == PSA_SUCCESS) {
        operation->nonce_set = 1;
    } else {
        psa_aead_abort(operation);
    }

    return status;
}

/* Generate a random nonce / IV for multipart AEAD operation */
psa_status_t psa_aead_generate_nonce(psa_aead_operation_t *operation,
                                     uint8_t *nonce_external,
                                     size_t nonce_size,
                                     size_t *nonce_length)
{
    psa_status_t status = PSA_ERROR_CORRUPTION_DETECTED;
    uint8_t local_nonce[PSA_AEAD_NONCE_MAX_SIZE];
    size_t required_nonce_size = 0;

    LOCAL_OUTPUT_DECLARE(nonce_external, nonce);
    LOCAL_OUTPUT_ALLOC(nonce_external, nonce_size, nonce);

    *nonce_length = 0;

    if (operation->id == 0) {
        status = PSA_ERROR_BAD_STATE;
        goto exit;
    }

    if (operation->nonce_set || !operation->is_encrypt) {
        status = PSA_ERROR_BAD_STATE;
        goto exit;
    }

    /* For CCM, this size may not be correct according to the PSA
     * specification. The PSA Crypto 1.0.1 specification states:
     *
     * CCM encodes the plaintext length pLen in L octets, with L the smallest
     * integer >= 2 where pLen < 2^(8L). The nonce length is then 15 - L bytes.
     *
     * However this restriction that L has to be the smallest integer is not
     * applied in practice, and it is not implementable here since the
     * plaintext length may or may not be known at this time. */
    required_nonce_size = PSA_AEAD_NONCE_LENGTH(operation->key_type,
                                                operation->alg);
    if (nonce_size < required_nonce_size) {
        status = PSA_ERROR_BUFFER_TOO_SMALL;
        goto exit;
    }

    status = psa_generate_random_internal(local_nonce, required_nonce_size);
    if (status != PSA_SUCCESS) {
        goto exit;
    }

    status = psa_aead_set_nonce_internal(operation, local_nonce,
                                         required_nonce_size);

exit:
    if (status == PSA_SUCCESS) {
        memcpy(nonce, local_nonce, required_nonce_size);
        *nonce_length = required_nonce_size;
    } else {
        psa_aead_abort(operation);
    }

    LOCAL_OUTPUT_FREE(nonce_external, nonce);

    return status;
}

/* Set the nonce for a multipart authenticated encryption or decryption
   operation.*/
psa_status_t psa_aead_set_nonce(psa_aead_operation_t *operation,
                                const uint8_t *nonce_external,
                                size_t nonce_length)
{
    psa_status_t status;

    LOCAL_INPUT_DECLARE(nonce_external, nonce);
    LOCAL_INPUT_ALLOC(nonce_external, nonce_length, nonce);

    status = psa_aead_set_nonce_internal(operation, nonce, nonce_length);

/* Exit label is only needed for buffer copying, prevent unused warnings. */
#if defined(MBEDTLS_PSA_COPY_CALLER_BUFFERS)
exit:
#endif

    LOCAL_INPUT_FREE(nonce_external, nonce);

    return status;
}

/* Declare the lengths of the message and additional data for multipart AEAD. */
psa_status_t psa_aead_set_lengths(psa_aead_operation_t *operation,
                                  size_t ad_length,
                                  size_t plaintext_length)
{
    psa_status_t status = PSA_ERROR_CORRUPTION_DETECTED;

    if (operation->id == 0) {
        status = PSA_ERROR_BAD_STATE;
        goto exit;
    }

    if (operation->lengths_set || operation->ad_started ||
        operation->body_started) {
        status = PSA_ERROR_BAD_STATE;
        goto exit;
    }

    switch (operation->alg) {
#if defined(PSA_WANT_ALG_GCM)
        case PSA_ALG_GCM:
            /* Lengths can only be too large for GCM if size_t is bigger than 32
             * bits. Without the guard this code will generate warnings on 32bit
             * builds. */
#if SIZE_MAX > UINT32_MAX
            if (((uint64_t) ad_length) >> 61 != 0 ||
                ((uint64_t) plaintext_length) > 0xFFFFFFFE0ull) {
                status = PSA_ERROR_INVALID_ARGUMENT;
                goto exit;
            }
#endif
            break;
#endif /* PSA_WANT_ALG_GCM */
#if defined(PSA_WANT_ALG_CCM)
        case PSA_ALG_CCM:
            if (ad_length > 0xFF00) {
                status = PSA_ERROR_INVALID_ARGUMENT;
                goto exit;
            }
            break;
#endif /* PSA_WANT_ALG_CCM */
#if defined(PSA_WANT_ALG_CHACHA20_POLY1305)
        case PSA_ALG_CHACHA20_POLY1305:
            /* No length restrictions for ChaChaPoly. */
            break;
#endif /* PSA_WANT_ALG_CHACHA20_POLY1305 */
        default:
            break;
    }

    status = psa_driver_wrapper_aead_set_lengths(operation, ad_length,
                                                 plaintext_length);

exit:
    if (status == PSA_SUCCESS) {
        operation->ad_remaining = ad_length;
        operation->body_remaining = plaintext_length;
        operation->lengths_set = 1;
    } else {
        psa_aead_abort(operation);
    }

    return status;
}

/* Pass additional data to an active multipart AEAD operation. */
psa_status_t psa_aead_update_ad(psa_aead_operation_t *operation,
                                const uint8_t *input_external,
                                size_t input_length)
{
    psa_status_t status = PSA_ERROR_CORRUPTION_DETECTED;

    LOCAL_INPUT_DECLARE(input_external, input);
    LOCAL_INPUT_ALLOC(input_external, input_length, input);

    if (operation->id == 0) {
        status = PSA_ERROR_BAD_STATE;
        goto exit;
    }

    if (!operation->nonce_set || operation->body_started) {
        status = PSA_ERROR_BAD_STATE;
        goto exit;
    }

    if (operation->lengths_set) {
        if (operation->ad_remaining < input_length) {
            status = PSA_ERROR_INVALID_ARGUMENT;
            goto exit;
        }

        operation->ad_remaining -= input_length;
    }
#if defined(PSA_WANT_ALG_CCM)
    else if (operation->alg == PSA_ALG_CCM) {
        status = PSA_ERROR_BAD_STATE;
        goto exit;
    }
#endif /* PSA_WANT_ALG_CCM */

    status = psa_driver_wrapper_aead_update_ad(operation, input,
                                               input_length);

exit:
    if (status == PSA_SUCCESS) {
        operation->ad_started = 1;
    } else {
        psa_aead_abort(operation);
    }

    LOCAL_INPUT_FREE(input_external, input);

    return status;
}

/* Encrypt or decrypt a message fragment in an active multipart AEAD
   operation.*/
psa_status_t psa_aead_update(psa_aead_operation_t *operation,
                             const uint8_t *input_external,
                             size_t input_length,
                             uint8_t *output_external,
                             size_t output_size,
                             size_t *output_length)
{
    psa_status_t status = PSA_ERROR_CORRUPTION_DETECTED;


    LOCAL_INPUT_DECLARE(input_external, input);
    LOCAL_OUTPUT_DECLARE(output_external, output);

    LOCAL_INPUT_ALLOC(input_external, input_length, input);
    LOCAL_OUTPUT_ALLOC(output_external, output_size, output);

    *output_length = 0;

    if (operation->id == 0) {
        status = PSA_ERROR_BAD_STATE;
        goto exit;
    }

    if (!operation->nonce_set) {
        status = PSA_ERROR_BAD_STATE;
        goto exit;
    }

    if (operation->lengths_set) {
        /* Additional data length was supplied, but not all the additional
           data was supplied.*/
        if (operation->ad_remaining != 0) {
            status = PSA_ERROR_INVALID_ARGUMENT;
            goto exit;
        }

        /* Too much data provided. */
        if (operation->body_remaining < input_length) {
            status = PSA_ERROR_INVALID_ARGUMENT;
            goto exit;
        }

        operation->body_remaining -= input_length;
    }
#if defined(PSA_WANT_ALG_CCM)
    else if (operation->alg == PSA_ALG_CCM) {
        status = PSA_ERROR_BAD_STATE;
        goto exit;
    }
#endif /* PSA_WANT_ALG_CCM */

    status = psa_driver_wrapper_aead_update(operation, input, input_length,
                                            output, output_size,
                                            output_length);

exit:
    if (status == PSA_SUCCESS) {
        operation->body_started = 1;
    } else {
        psa_aead_abort(operation);
    }

    LOCAL_INPUT_FREE(input_external, input);
    LOCAL_OUTPUT_FREE(output_external, output);

    return status;
}

static psa_status_t psa_aead_final_checks(const psa_aead_operation_t *operation)
{
    if (operation->id == 0 || !operation->nonce_set) {
        return PSA_ERROR_BAD_STATE;
    }

    if (operation->lengths_set && (operation->ad_remaining != 0 ||
                                   operation->body_remaining != 0)) {
        return PSA_ERROR_INVALID_ARGUMENT;
    }

    return PSA_SUCCESS;
}

/* Finish encrypting a message in a multipart AEAD operation. */
psa_status_t psa_aead_finish(psa_aead_operation_t *operation,
                             uint8_t *ciphertext_external,
                             size_t ciphertext_size,
                             size_t *ciphertext_length,
                             uint8_t *tag_external,
                             size_t tag_size,
                             size_t *tag_length)
{
    psa_status_t status = PSA_ERROR_CORRUPTION_DETECTED;

    LOCAL_OUTPUT_DECLARE(ciphertext_external, ciphertext);
    LOCAL_OUTPUT_DECLARE(tag_external, tag);

    LOCAL_OUTPUT_ALLOC(ciphertext_external, ciphertext_size, ciphertext);
    LOCAL_OUTPUT_ALLOC(tag_external, tag_size, tag);

    *ciphertext_length = 0;
    *tag_length = tag_size;

    status = psa_aead_final_checks(operation);
    if (status != PSA_SUCCESS) {
        goto exit;
    }

    if (!operation->is_encrypt) {
        status = PSA_ERROR_BAD_STATE;
        goto exit;
    }

    status = psa_driver_wrapper_aead_finish(operation, ciphertext,
                                            ciphertext_size,
                                            ciphertext_length,
                                            tag, tag_size, tag_length);

exit:


    /* In case the operation fails and the user fails to check for failure or
     * the zero tag size, make sure the tag is set to something implausible.
     * Even if the operation succeeds, make sure we clear the rest of the
     * buffer to prevent potential leakage of anything previously placed in
     * the same buffer.*/
    psa_wipe_tag_output_buffer(tag, status, tag_size, *tag_length);

    psa_aead_abort(operation);

    LOCAL_OUTPUT_FREE(ciphertext_external, ciphertext);
    LOCAL_OUTPUT_FREE(tag_external, tag);

    return status;
}

/* Finish authenticating and decrypting a message in a multipart AEAD
   operation.*/
psa_status_t psa_aead_verify(psa_aead_operation_t *operation,
                             uint8_t *plaintext_external,
                             size_t plaintext_size,
                             size_t *plaintext_length,
                             const uint8_t *tag_external,
                             size_t tag_length)
{
    psa_status_t status = PSA_ERROR_CORRUPTION_DETECTED;

    LOCAL_OUTPUT_DECLARE(plaintext_external, plaintext);
    LOCAL_INPUT_DECLARE(tag_external, tag);

    LOCAL_OUTPUT_ALLOC(plaintext_external, plaintext_size, plaintext);
    LOCAL_INPUT_ALLOC(tag_external, tag_length, tag);

    *plaintext_length = 0;

    status = psa_aead_final_checks(operation);
    if (status != PSA_SUCCESS) {
        goto exit;
    }

    if (operation->is_encrypt) {
        status = PSA_ERROR_BAD_STATE;
        goto exit;
    }

    status = psa_driver_wrapper_aead_verify(operation, plaintext,
                                            plaintext_size,
                                            plaintext_length,
                                            tag, tag_length);

exit:
    psa_aead_abort(operation);

    LOCAL_OUTPUT_FREE(plaintext_external, plaintext);
    LOCAL_INPUT_FREE(tag_external, tag);

    return status;
}

/* Abort an AEAD operation. */
psa_status_t psa_aead_abort(psa_aead_operation_t *operation)
{
    psa_status_t status = PSA_ERROR_CORRUPTION_DETECTED;

    if (operation->id == 0) {
        /* The object has (apparently) been initialized but it is not (yet)
         * in use. It's ok to call abort on such an object, and there's
         * nothing to do. */
        return PSA_SUCCESS;
    }

    status = psa_driver_wrapper_aead_abort(operation);

    memset(operation, 0, sizeof(*operation));

    return status;
}

/****************************************************************/
/* Generators */
/****************************************************************/

#if defined(BUILTIN_ALG_ANY_HKDF) || \
    defined(MBEDTLS_PSA_BUILTIN_ALG_TLS12_PRF) || \
    defined(MBEDTLS_PSA_BUILTIN_ALG_TLS12_PSK_TO_MS) || \
    defined(MBEDTLS_PSA_BUILTIN_ALG_TLS12_ECJPAKE_TO_PMS) || \
    defined(PSA_HAVE_SOFT_PBKDF2)
#define AT_LEAST_ONE_BUILTIN_KDF
#endif /* At least one builtin KDF */

#if defined(BUILTIN_ALG_ANY_HKDF) || \
    defined(MBEDTLS_PSA_BUILTIN_ALG_TLS12_PRF) || \
    defined(MBEDTLS_PSA_BUILTIN_ALG_TLS12_PSK_TO_MS)
static psa_status_t psa_key_derivation_start_hmac(
    psa_mac_operation_t *operation,
    psa_algorithm_t hash_alg,
    const uint8_t *hmac_key,
    size_t hmac_key_length)
{
    psa_status_t status = PSA_ERROR_CORRUPTION_DETECTED;
    psa_key_attributes_t attributes = PSA_KEY_ATTRIBUTES_INIT;
    psa_set_key_type(&attributes, PSA_KEY_TYPE_HMAC);
    psa_set_key_bits(&attributes, PSA_BYTES_TO_BITS(hmac_key_length));
    psa_set_key_usage_flags(&attributes, PSA_KEY_USAGE_SIGN_HASH);

    operation->is_sign = 1;
    operation->mac_size = PSA_HASH_LENGTH(hash_alg);

    status = psa_driver_wrapper_mac_sign_setup(operation,
                                               &attributes,
                                               hmac_key, hmac_key_length,
                                               PSA_ALG_HMAC(hash_alg));

    psa_reset_key_attributes(&attributes);
    return status;
}
#endif /* KDF algorithms reliant on HMAC */

#define HKDF_STATE_INIT 0 /* no input yet */
#define HKDF_STATE_STARTED 1 /* got salt */
#define HKDF_STATE_KEYED 2 /* got key */
#define HKDF_STATE_OUTPUT 3 /* output started */

static psa_algorithm_t psa_key_derivation_get_kdf_alg(
    const psa_key_derivation_operation_t *operation)
{
    if (PSA_ALG_IS_KEY_AGREEMENT(operation->alg)) {
        return PSA_ALG_KEY_AGREEMENT_GET_KDF(operation->alg);
    } else {
        return operation->alg;
    }
}

psa_status_t psa_key_derivation_abort(psa_key_derivation_operation_t *operation)
{
    psa_status_t status = PSA_SUCCESS;
    psa_algorithm_t kdf_alg = psa_key_derivation_get_kdf_alg(operation);
    if (kdf_alg == 0) {
        /* The object has (apparently) been initialized but it is not
         * in use. It's ok to call abort on such an object, and there's
         * nothing to do. */
    } else
#if defined(BUILTIN_ALG_ANY_HKDF)
    if (PSA_ALG_IS_ANY_HKDF(kdf_alg)) {
        mbedtls_free(operation->ctx.hkdf.info);
        status = psa_mac_abort(&operation->ctx.hkdf.hmac);
    } else
#endif /* BUILTIN_ALG_ANY_HKDF */
#if defined(MBEDTLS_PSA_BUILTIN_ALG_TLS12_PRF) || \
    defined(MBEDTLS_PSA_BUILTIN_ALG_TLS12_PSK_TO_MS)
    if (PSA_ALG_IS_TLS12_PRF(kdf_alg) ||
        /* TLS-1.2 PSK-to-MS KDF uses the same core as TLS-1.2 PRF */
        PSA_ALG_IS_TLS12_PSK_TO_MS(kdf_alg)) {
        if (operation->ctx.tls12_prf.secret != NULL) {
            mbedtls_zeroize_and_free(operation->ctx.tls12_prf.secret,
                                     operation->ctx.tls12_prf.secret_length);
        }

        if (operation->ctx.tls12_prf.seed != NULL) {
            mbedtls_zeroize_and_free(operation->ctx.tls12_prf.seed,
                                     operation->ctx.tls12_prf.seed_length);
        }

        if (operation->ctx.tls12_prf.label != NULL) {
            mbedtls_zeroize_and_free(operation->ctx.tls12_prf.label,
                                     operation->ctx.tls12_prf.label_length);
        }
#if defined(MBEDTLS_PSA_BUILTIN_ALG_TLS12_PSK_TO_MS)
        if (operation->ctx.tls12_prf.other_secret != NULL) {
            mbedtls_zeroize_and_free(operation->ctx.tls12_prf.other_secret,
                                     operation->ctx.tls12_prf.other_secret_length);
        }
#endif /* MBEDTLS_PSA_BUILTIN_ALG_TLS12_PSK_TO_MS */
        status = PSA_SUCCESS;

        /* We leave the fields Ai and output_block to be erased safely by the
         * mbedtls_platform_zeroize() in the end of this function. */
    } else
#endif /* defined(MBEDTLS_PSA_BUILTIN_ALG_TLS12_PRF) ||
        * defined(MBEDTLS_PSA_BUILTIN_ALG_TLS12_PSK_TO_MS) */
#if defined(MBEDTLS_PSA_BUILTIN_ALG_TLS12_ECJPAKE_TO_PMS)
    if (kdf_alg == PSA_ALG_TLS12_ECJPAKE_TO_PMS) {
        mbedtls_platform_zeroize(operation->ctx.tls12_ecjpake_to_pms.data,
                                 sizeof(operation->ctx.tls12_ecjpake_to_pms.data));
    } else
#endif /* defined(MBEDTLS_PSA_BUILTIN_ALG_TLS12_ECJPAKE_TO_PMS) */
#if defined(PSA_HAVE_SOFT_PBKDF2)
    if (PSA_ALG_IS_PBKDF2(kdf_alg)) {
        if (operation->ctx.pbkdf2.salt != NULL) {
            mbedtls_zeroize_and_free(operation->ctx.pbkdf2.salt,
                                     operation->ctx.pbkdf2.salt_length);
        }

        status = PSA_SUCCESS;
    } else
#endif /* defined(PSA_HAVE_SOFT_PBKDF2) */
    {
        status = PSA_ERROR_BAD_STATE;
    }
    mbedtls_platform_zeroize(operation, sizeof(*operation));
    return status;
}

psa_status_t psa_key_derivation_get_capacity(const psa_key_derivation_operation_t *operation,
                                             size_t *capacity)
{
    if (operation->alg == 0) {
        /* This is a blank key derivation operation. */
        return PSA_ERROR_BAD_STATE;
    }

    *capacity = operation->capacity;
    return PSA_SUCCESS;
}

psa_status_t psa_key_derivation_set_capacity(psa_key_derivation_operation_t *operation,
                                             size_t capacity)
{
    if (operation->alg == 0) {
        return PSA_ERROR_BAD_STATE;
    }
    if (capacity > operation->capacity) {
        return PSA_ERROR_INVALID_ARGUMENT;
    }
    operation->capacity = capacity;
    return PSA_SUCCESS;
}

#if defined(BUILTIN_ALG_ANY_HKDF)
/* Read some bytes from an HKDF-based operation. */
static psa_status_t psa_key_derivation_hkdf_read(psa_hkdf_key_derivation_t *hkdf,
                                                 psa_algorithm_t kdf_alg,
                                                 uint8_t *output,
                                                 size_t output_length)
{
    psa_algorithm_t hash_alg = PSA_ALG_HKDF_GET_HASH(kdf_alg);
    uint8_t hash_length = PSA_HASH_LENGTH(hash_alg);
    size_t hmac_output_length;
    psa_status_t status;
#if defined(MBEDTLS_PSA_BUILTIN_ALG_HKDF_EXTRACT)
    const uint8_t last_block = PSA_ALG_IS_HKDF_EXTRACT(kdf_alg) ? 0 : 0xff;
#else
    const uint8_t last_block = 0xff;
#endif /* MBEDTLS_PSA_BUILTIN_ALG_HKDF_EXTRACT */

    if (hkdf->state < HKDF_STATE_KEYED ||
        (!hkdf->info_set
#if defined(MBEDTLS_PSA_BUILTIN_ALG_HKDF_EXTRACT)
         && !PSA_ALG_IS_HKDF_EXTRACT(kdf_alg)
#endif /* MBEDTLS_PSA_BUILTIN_ALG_HKDF_EXTRACT */
        )) {
        return PSA_ERROR_BAD_STATE;
    }
    hkdf->state = HKDF_STATE_OUTPUT;

    while (output_length != 0) {
        /* Copy what remains of the current block */
        uint8_t n = hash_length - hkdf->offset_in_block;
        if (n > output_length) {
            n = (uint8_t) output_length;
        }
        memcpy(output, hkdf->output_block + hkdf->offset_in_block, n);
        output += n;
        output_length -= n;
        hkdf->offset_in_block += n;
        if (output_length == 0) {
            break;
        }
        /* We can't be wanting more output after the last block, otherwise
         * the capacity check in psa_key_derivation_output_bytes() would have
         * prevented this call. It could happen only if the operation
         * object was corrupted or if this function is called directly
         * inside the library. */
        if (hkdf->block_number == last_block) {
            return PSA_ERROR_BAD_STATE;
        }

        /* We need a new block */
        ++hkdf->block_number;
        hkdf->offset_in_block = 0;

        status = psa_key_derivation_start_hmac(&hkdf->hmac,
                                               hash_alg,
                                               hkdf->prk,
                                               hash_length);
        if (status != PSA_SUCCESS) {
            return status;
        }

        if (hkdf->block_number != 1) {
            status = psa_mac_update(&hkdf->hmac,
                                    hkdf->output_block,
                                    hash_length);
            if (status != PSA_SUCCESS) {
                return status;
            }
        }
        status = psa_mac_update(&hkdf->hmac,
                                hkdf->info,
                                hkdf->info_length);
        if (status != PSA_SUCCESS) {
            return status;
        }
        status = psa_mac_update(&hkdf->hmac,
                                &hkdf->block_number, 1);
        if (status != PSA_SUCCESS) {
            return status;
        }
        status = psa_mac_sign_finish(&hkdf->hmac,
                                     hkdf->output_block,
                                     sizeof(hkdf->output_block),
                                     &hmac_output_length);
        if (status != PSA_SUCCESS) {
            return status;
        }
    }

    return PSA_SUCCESS;
}
#endif /* BUILTIN_ALG_ANY_HKDF */

#if defined(MBEDTLS_PSA_BUILTIN_ALG_TLS12_PRF) || \
    defined(MBEDTLS_PSA_BUILTIN_ALG_TLS12_PSK_TO_MS)
static psa_status_t psa_key_derivation_tls12_prf_generate_next_block(
    psa_tls12_prf_key_derivation_t *tls12_prf,
    psa_algorithm_t alg)
{
    psa_algorithm_t hash_alg = PSA_ALG_HKDF_GET_HASH(alg);
    uint8_t hash_length = PSA_HASH_LENGTH(hash_alg);
    psa_mac_operation_t hmac = PSA_MAC_OPERATION_INIT;
    size_t hmac_output_length;
    psa_status_t status, cleanup_status;

    /* We can't be wanting more output after block 0xff, otherwise
     * the capacity check in psa_key_derivation_output_bytes() would have
     * prevented this call. It could happen only if the operation
     * object was corrupted or if this function is called directly
     * inside the library. */
    if (tls12_prf->block_number == 0xff) {
        return PSA_ERROR_CORRUPTION_DETECTED;
    }

    /* We need a new block */
    ++tls12_prf->block_number;
    tls12_prf->left_in_block = hash_length;

    /* Recall the definition of the TLS-1.2-PRF from RFC 5246:
     *
     * PRF(secret, label, seed) = P_<hash>(secret, label + seed)
     *
     * P_hash(secret, seed) = HMAC_hash(secret, A(1) + seed) +
     *                        HMAC_hash(secret, A(2) + seed) +
     *                        HMAC_hash(secret, A(3) + seed) + ...
     *
     * A(0) = seed
     * A(i) = HMAC_hash(secret, A(i-1))
     *
     * The `psa_tls12_prf_key_derivation` structure saves the block
     * `HMAC_hash(secret, A(i) + seed)` from which the output
     * is currently extracted as `output_block` and where i is
     * `block_number`.
     */

    status = psa_key_derivation_start_hmac(&hmac,
                                           hash_alg,
                                           tls12_prf->secret,
                                           tls12_prf->secret_length);
    if (status != PSA_SUCCESS) {
        goto cleanup;
    }

    /* Calculate A(i) where i = tls12_prf->block_number. */
    if (tls12_prf->block_number == 1) {
        /* A(1) = HMAC_hash(secret, A(0)), where A(0) = seed. (The RFC overloads
         * the variable seed and in this instance means it in the context of the
         * P_hash function, where seed = label + seed.) */
        status = psa_mac_update(&hmac,
                                tls12_prf->label,
                                tls12_prf->label_length);
        if (status != PSA_SUCCESS) {
            goto cleanup;
        }
        status = psa_mac_update(&hmac,
                                tls12_prf->seed,
                                tls12_prf->seed_length);
        if (status != PSA_SUCCESS) {
            goto cleanup;
        }
    } else {
        /* A(i) = HMAC_hash(secret, A(i-1)) */
        status = psa_mac_update(&hmac, tls12_prf->Ai, hash_length);
        if (status != PSA_SUCCESS) {
            goto cleanup;
        }
    }

    status = psa_mac_sign_finish(&hmac,
                                 tls12_prf->Ai, hash_length,
                                 &hmac_output_length);
    if (hmac_output_length != hash_length) {
        status = PSA_ERROR_CORRUPTION_DETECTED;
    }
    if (status != PSA_SUCCESS) {
        goto cleanup;
    }

    /* Calculate HMAC_hash(secret, A(i) + label + seed). */
    status = psa_key_derivation_start_hmac(&hmac,
                                           hash_alg,
                                           tls12_prf->secret,
                                           tls12_prf->secret_length);
    if (status != PSA_SUCCESS) {
        goto cleanup;
    }
    status = psa_mac_update(&hmac, tls12_prf->Ai, hash_length);
    if (status != PSA_SUCCESS) {
        goto cleanup;
    }
    status = psa_mac_update(&hmac, tls12_prf->label, tls12_prf->label_length);
    if (status != PSA_SUCCESS) {
        goto cleanup;
    }
    status = psa_mac_update(&hmac, tls12_prf->seed, tls12_prf->seed_length);
    if (status != PSA_SUCCESS) {
        goto cleanup;
    }
    status = psa_mac_sign_finish(&hmac,
                                 tls12_prf->output_block, hash_length,
                                 &hmac_output_length);
    if (status != PSA_SUCCESS) {
        goto cleanup;
    }


cleanup:
    cleanup_status = psa_mac_abort(&hmac);
    if (status == PSA_SUCCESS && cleanup_status != PSA_SUCCESS) {
        status = cleanup_status;
    }

    return status;
}

static psa_status_t psa_key_derivation_tls12_prf_read(
    psa_tls12_prf_key_derivation_t *tls12_prf,
    psa_algorithm_t alg,
    uint8_t *output,
    size_t output_length)
{
    psa_algorithm_t hash_alg = PSA_ALG_TLS12_PRF_GET_HASH(alg);
    uint8_t hash_length = PSA_HASH_LENGTH(hash_alg);
    psa_status_t status;
    uint8_t offset, length;

    switch (tls12_prf->state) {
        case PSA_TLS12_PRF_STATE_LABEL_SET:
            tls12_prf->state = PSA_TLS12_PRF_STATE_OUTPUT;
            break;
        case PSA_TLS12_PRF_STATE_OUTPUT:
            break;
        default:
            return PSA_ERROR_BAD_STATE;
    }

    while (output_length != 0) {
        /* Check if we have fully processed the current block. */
        if (tls12_prf->left_in_block == 0) {
            status = psa_key_derivation_tls12_prf_generate_next_block(tls12_prf,
                                                                      alg);
            if (status != PSA_SUCCESS) {
                return status;
            }

            continue;
        }

        if (tls12_prf->left_in_block > output_length) {
            length = (uint8_t) output_length;
        } else {
            length = tls12_prf->left_in_block;
        }

        offset = hash_length - tls12_prf->left_in_block;
        memcpy(output, tls12_prf->output_block + offset, length);
        output += length;
        output_length -= length;
        tls12_prf->left_in_block -= length;
    }

    return PSA_SUCCESS;
}
#endif /* MBEDTLS_PSA_BUILTIN_ALG_TLS12_PRF ||
        * MBEDTLS_PSA_BUILTIN_ALG_TLS12_PSK_TO_MS */

#if defined(MBEDTLS_PSA_BUILTIN_ALG_TLS12_ECJPAKE_TO_PMS)
static psa_status_t psa_key_derivation_tls12_ecjpake_to_pms_read(
    psa_tls12_ecjpake_to_pms_t *ecjpake,
    uint8_t *output,
    size_t output_length)
{
    psa_status_t status = PSA_ERROR_CORRUPTION_DETECTED;
    size_t output_size = 0;

    if (output_length != 32) {
        return PSA_ERROR_INVALID_ARGUMENT;
    }

    status = psa_hash_compute(PSA_ALG_SHA_256, ecjpake->data,
                              PSA_TLS12_ECJPAKE_TO_PMS_DATA_SIZE, output, output_length,
                              &output_size);
    if (status != PSA_SUCCESS) {
        return status;
    }

    if (output_size != output_length) {
        return PSA_ERROR_GENERIC_ERROR;
    }

    return PSA_SUCCESS;
}
#endif

#if defined(PSA_HAVE_SOFT_PBKDF2)
static psa_status_t psa_key_derivation_pbkdf2_generate_block(
    psa_pbkdf2_key_derivation_t *pbkdf2,
    psa_algorithm_t prf_alg,
    uint8_t prf_output_length,
    psa_key_attributes_t *attributes)
{
    psa_status_t status;
    psa_mac_operation_t mac_operation = PSA_MAC_OPERATION_INIT;
    size_t mac_output_length;
    uint8_t U_i[PSA_MAC_MAX_SIZE];
    uint8_t *U_accumulator = pbkdf2->output_block;
    uint64_t i;
    uint8_t block_counter[4];

    mac_operation.is_sign = 1;
    mac_operation.mac_size = prf_output_length;
    MBEDTLS_PUT_UINT32_BE(pbkdf2->block_number, block_counter, 0);

    status = psa_driver_wrapper_mac_sign_setup(&mac_operation,
                                               attributes,
                                               pbkdf2->password,
                                               pbkdf2->password_length,
                                               prf_alg);
    if (status != PSA_SUCCESS) {
        goto cleanup;
    }
    status = psa_mac_update(&mac_operation, pbkdf2->salt, pbkdf2->salt_length);
    if (status != PSA_SUCCESS) {
        goto cleanup;
    }
    status = psa_mac_update(&mac_operation, block_counter, sizeof(block_counter));
    if (status != PSA_SUCCESS) {
        goto cleanup;
    }
    status = psa_mac_sign_finish(&mac_operation, U_i, sizeof(U_i),
                                 &mac_output_length);
    if (status != PSA_SUCCESS) {
        goto cleanup;
    }

    if (mac_output_length != prf_output_length) {
        status = PSA_ERROR_CORRUPTION_DETECTED;
        goto cleanup;
    }

    memcpy(U_accumulator, U_i, prf_output_length);

    for (i = 1; i < pbkdf2->input_cost; i++) {
        /* We are passing prf_output_length as mac_size because the driver
         * function directly sets mac_output_length as mac_size upon success.
         * See https://github.com/Mbed-TLS/mbedtls/issues/7801 */
        status = psa_driver_wrapper_mac_compute(attributes,
                                                pbkdf2->password,
                                                pbkdf2->password_length,
                                                prf_alg, U_i, prf_output_length,
                                                U_i, prf_output_length,
                                                &mac_output_length);
        if (status != PSA_SUCCESS) {
            goto cleanup;
        }

        mbedtls_xor(U_accumulator, U_accumulator, U_i, prf_output_length);
    }

cleanup:
    /* Zeroise buffers to clear sensitive data from memory. */
    mbedtls_platform_zeroize(U_i, PSA_MAC_MAX_SIZE);
    return status;
}

static psa_status_t psa_key_derivation_pbkdf2_read(
    psa_pbkdf2_key_derivation_t *pbkdf2,
    psa_algorithm_t kdf_alg,
    uint8_t *output,
    size_t output_length)
{
    psa_status_t status;
    psa_algorithm_t prf_alg;
    uint8_t prf_output_length;
    psa_key_attributes_t attributes = PSA_KEY_ATTRIBUTES_INIT;
    psa_set_key_bits(&attributes, PSA_BYTES_TO_BITS(pbkdf2->password_length));
    psa_set_key_usage_flags(&attributes, PSA_KEY_USAGE_SIGN_MESSAGE);

    if (PSA_ALG_IS_PBKDF2_HMAC(kdf_alg)) {
        prf_alg = PSA_ALG_HMAC(PSA_ALG_PBKDF2_HMAC_GET_HASH(kdf_alg));
        prf_output_length = PSA_HASH_LENGTH(prf_alg);
        psa_set_key_type(&attributes, PSA_KEY_TYPE_HMAC);
    } else if (kdf_alg == PSA_ALG_PBKDF2_AES_CMAC_PRF_128) {
        prf_alg = PSA_ALG_CMAC;
        prf_output_length = PSA_MAC_LENGTH(PSA_KEY_TYPE_AES, 128U, PSA_ALG_CMAC);
        psa_set_key_type(&attributes, PSA_KEY_TYPE_AES);
    } else {
        return PSA_ERROR_INVALID_ARGUMENT;
    }

    switch (pbkdf2->state) {
        case PSA_PBKDF2_STATE_PASSWORD_SET:
            /* Initially we need a new block so bytes_used is equal to block size*/
            pbkdf2->bytes_used = prf_output_length;
            pbkdf2->state = PSA_PBKDF2_STATE_OUTPUT;
            break;
        case PSA_PBKDF2_STATE_OUTPUT:
            break;
        default:
            return PSA_ERROR_BAD_STATE;
    }

    while (output_length != 0) {
        uint8_t n = prf_output_length - pbkdf2->bytes_used;
        if (n > output_length) {
            n = (uint8_t) output_length;
        }
        memcpy(output, pbkdf2->output_block + pbkdf2->bytes_used, n);
        output += n;
        output_length -= n;
        pbkdf2->bytes_used += n;

        if (output_length == 0) {
            break;
        }

        /* We need a new block */
        pbkdf2->bytes_used = 0;
        pbkdf2->block_number++;

        status = psa_key_derivation_pbkdf2_generate_block(pbkdf2, prf_alg,
                                                          prf_output_length,
                                                          &attributes);
        if (status != PSA_SUCCESS) {
            return status;
        }
    }

    return PSA_SUCCESS;
}
#endif /* PSA_HAVE_SOFT_PBKDF2 */

psa_status_t psa_key_derivation_output_bytes(
    psa_key_derivation_operation_t *operation,
    uint8_t *output_external,
    size_t output_length)
{
    psa_status_t status;
    LOCAL_OUTPUT_DECLARE(output_external, output);

    psa_algorithm_t kdf_alg = psa_key_derivation_get_kdf_alg(operation);

    if (operation->alg == 0) {
        /* This is a blank operation. */
        return PSA_ERROR_BAD_STATE;
    }

    if (output_length == 0 && operation->capacity == 0) {
        /* Edge case: this is a finished operation, and 0 bytes
         * were requested. The right error in this case could
         * be either INSUFFICIENT_CAPACITY or BAD_STATE. Return
         * INSUFFICIENT_CAPACITY, which is right for a finished
         * operation, for consistency with the case when
         * output_length > 0. */
        return PSA_ERROR_INSUFFICIENT_DATA;
    }

    LOCAL_OUTPUT_ALLOC(output_external, output_length, output);
    if (output_length > operation->capacity) {
        operation->capacity = 0;
        /* Go through the error path to wipe all confidential data now
         * that the operation object is useless. */
        status = PSA_ERROR_INSUFFICIENT_DATA;
        goto exit;
    }

    operation->capacity -= output_length;

#if defined(BUILTIN_ALG_ANY_HKDF)
    if (PSA_ALG_IS_ANY_HKDF(kdf_alg)) {
        status = psa_key_derivation_hkdf_read(&operation->ctx.hkdf, kdf_alg,
                                              output, output_length);
    } else
#endif /* BUILTIN_ALG_ANY_HKDF */
#if defined(MBEDTLS_PSA_BUILTIN_ALG_TLS12_PRF) || \
    defined(MBEDTLS_PSA_BUILTIN_ALG_TLS12_PSK_TO_MS)
    if (PSA_ALG_IS_TLS12_PRF(kdf_alg) ||
        PSA_ALG_IS_TLS12_PSK_TO_MS(kdf_alg)) {
        status = psa_key_derivation_tls12_prf_read(&operation->ctx.tls12_prf,
                                                   kdf_alg, output,
                                                   output_length);
    } else
#endif /* MBEDTLS_PSA_BUILTIN_ALG_TLS12_PRF ||
        * MBEDTLS_PSA_BUILTIN_ALG_TLS12_PSK_TO_MS */
#if defined(MBEDTLS_PSA_BUILTIN_ALG_TLS12_ECJPAKE_TO_PMS)
    if (kdf_alg == PSA_ALG_TLS12_ECJPAKE_TO_PMS) {
        status = psa_key_derivation_tls12_ecjpake_to_pms_read(
            &operation->ctx.tls12_ecjpake_to_pms, output, output_length);
    } else
#endif /* MBEDTLS_PSA_BUILTIN_ALG_TLS12_ECJPAKE_TO_PMS */
#if defined(PSA_HAVE_SOFT_PBKDF2)
    if (PSA_ALG_IS_PBKDF2(kdf_alg)) {
        status = psa_key_derivation_pbkdf2_read(&operation->ctx.pbkdf2, kdf_alg,
                                                output, output_length);
    } else
#endif /* PSA_HAVE_SOFT_PBKDF2 */

    {
        (void) kdf_alg;
        status = PSA_ERROR_BAD_STATE;
        LOCAL_OUTPUT_FREE(output_external, output);

        return status;
    }

exit:
    if (status != PSA_SUCCESS) {
        /* Preserve the algorithm upon errors, but clear all sensitive state.
         * This allows us to differentiate between exhausted operations and
         * blank operations, so we can return PSA_ERROR_BAD_STATE on blank
         * operations. */
        psa_algorithm_t alg = operation->alg;
        psa_key_derivation_abort(operation);
        operation->alg = alg;
        if (output != NULL) {
            memset(output, '!', output_length);
        }
    }

    LOCAL_OUTPUT_FREE(output_external, output);
    return status;
}

#if defined(MBEDTLS_PSA_BUILTIN_KEY_TYPE_DES)
static void psa_des_set_key_parity(uint8_t *data, size_t data_size)
{
    if (data_size >= 8) {
        mbedtls_des_key_set_parity(data);
    }
    if (data_size >= 16) {
        mbedtls_des_key_set_parity(data + 8);
    }
    if (data_size >= 24) {
        mbedtls_des_key_set_parity(data + 16);
    }
}
#endif /* MBEDTLS_PSA_BUILTIN_KEY_TYPE_DES */

/*
 * ECC keys on a Weierstrass elliptic curve require the generation
 * of a private key which is an integer
 * in the range [1, N - 1], where N is the boundary of the private key domain:
 * N is the prime p for Diffie-Hellman, or the order of the
 * curve’s base point for ECC.
 *
 * Let m be the bit size of N, such that 2^m > N >= 2^(m-1).
 * This function generates the private key using the following process:
 *
 * 1. Draw a byte string of length ceiling(m/8) bytes.
 * 2. If m is not a multiple of 8, set the most significant
 *    (8 * ceiling(m/8) - m) bits of the first byte in the string to zero.
 * 3. Convert the string to integer k by decoding it as a big-endian byte string.
 * 4. If k > N - 2, discard the result and return to step 1.
 * 5. Output k + 1 as the private key.
 *
 * This method allows compliance to NIST standards, specifically the methods titled
 * Key-Pair Generation by Testing Candidates in the following publications:
 * - NIST Special Publication 800-56A: Recommendation for Pair-Wise Key-Establishment
 *   Schemes Using Discrete Logarithm Cryptography [SP800-56A] §5.6.1.1.4 for
 *   Diffie-Hellman keys.
 *
 * - [SP800-56A] §5.6.1.2.2 or FIPS Publication 186-4: Digital Signature
 *   Standard (DSS) [FIPS186-4] §B.4.2 for elliptic curve keys.
 *
 * Note: Function allocates memory for *data buffer, so given *data should be
 *       always NULL.
 */
#if defined(PSA_WANT_KEY_TYPE_ECC_KEY_PAIR_DERIVE)
#if defined(MBEDTLS_PSA_BUILTIN_KEY_TYPE_ECC_KEY_PAIR_DERIVE)
static psa_status_t psa_generate_derived_ecc_key_weierstrass_helper(
    psa_key_slot_t *slot,
    size_t bits,
    psa_key_derivation_operation_t *operation,
    uint8_t **data
    )
{
    unsigned key_out_of_range = 1;
    mbedtls_mpi k;
    mbedtls_mpi diff_N_2;
    int ret = MBEDTLS_ERR_ERROR_CORRUPTION_DETECTED;
    psa_status_t status = PSA_ERROR_CORRUPTION_DETECTED;
    size_t m;
    size_t m_bytes;

    mbedtls_mpi_init(&k);
    mbedtls_mpi_init(&diff_N_2);

    psa_ecc_family_t curve = PSA_KEY_TYPE_ECC_GET_FAMILY(
        slot->attr.type);
    mbedtls_ecp_group_id grp_id =
        mbedtls_ecc_group_from_psa(curve, bits);

    if (grp_id == MBEDTLS_ECP_DP_NONE) {
        ret = MBEDTLS_ERR_ASN1_INVALID_DATA;
        goto cleanup;
    }

    mbedtls_ecp_group ecp_group;
    mbedtls_ecp_group_init(&ecp_group);

    MBEDTLS_MPI_CHK(mbedtls_ecp_group_load(&ecp_group, grp_id));

    /* N is the boundary of the private key domain (ecp_group.N). */
    /* Let m be the bit size of N. */
    m = ecp_group.nbits;

    m_bytes = PSA_BITS_TO_BYTES(m);

    /* Calculate N - 2 - it will be needed later. */
    MBEDTLS_MPI_CHK(mbedtls_mpi_sub_int(&diff_N_2, &ecp_group.N, 2));

    /* Note: This function is always called with *data == NULL and it
     * allocates memory for the data buffer. */
    *data = mbedtls_calloc(1, m_bytes);
    if (*data == NULL) {
        ret = MBEDTLS_ERR_ASN1_ALLOC_FAILED;
        goto cleanup;
    }

    while (key_out_of_range) {
        /* 1. Draw a byte string of length ceiling(m/8) bytes. */
        if ((status = psa_key_derivation_output_bytes(operation, *data, m_bytes)) != 0) {
            goto cleanup;
        }

        /* 2. If m is not a multiple of 8 */
        if (m % 8 != 0) {
            /* Set the most significant
             * (8 * ceiling(m/8) - m) bits of the first byte in
             * the string to zero.
             */
            uint8_t clear_bit_mask = (1 << (m % 8)) - 1;
            (*data)[0] &= clear_bit_mask;
        }

        /* 3. Convert the string to integer k by decoding it as a
         *    big-endian byte string.
         */
        MBEDTLS_MPI_CHK(mbedtls_mpi_read_binary(&k, *data, m_bytes));

        /* 4. If k > N - 2, discard the result and return to step 1.
         *    Result of comparison is returned. When it indicates error
         *    then this function is called again.
         */
        MBEDTLS_MPI_CHK(mbedtls_mpi_lt_mpi_ct(&diff_N_2, &k, &key_out_of_range));
    }

    /* 5. Output k + 1 as the private key. */
    MBEDTLS_MPI_CHK(mbedtls_mpi_add_int(&k, &k, 1));
    MBEDTLS_MPI_CHK(mbedtls_mpi_write_binary(&k, *data, m_bytes));
cleanup:
    if (ret != 0) {
        status = mbedtls_to_psa_error(ret);
    }
    if (status != PSA_SUCCESS) {
        mbedtls_free(*data);
        *data = NULL;
    }
    mbedtls_mpi_free(&k);
    mbedtls_mpi_free(&diff_N_2);
    return status;
}

/* ECC keys on a Montgomery elliptic curve draws a byte string whose length
 * is determined by the curve, and sets the mandatory bits accordingly. That is:
 *
 * - Curve25519 (PSA_ECC_FAMILY_MONTGOMERY, 255 bits):
 *   draw a 32-byte string and process it as specified in
 *   Elliptic Curves for Security [RFC7748] §5.
 *
 * - Curve448 (PSA_ECC_FAMILY_MONTGOMERY, 448 bits):
 *   draw a 56-byte string and process it as specified in [RFC7748] §5.
 *
 * Note: Function allocates memory for *data buffer, so given *data should be
 *       always NULL.
 */

static psa_status_t psa_generate_derived_ecc_key_montgomery_helper(
    size_t bits,
    psa_key_derivation_operation_t *operation,
    uint8_t **data
    )
{
    size_t output_length;
    psa_status_t status = PSA_ERROR_CORRUPTION_DETECTED;

    switch (bits) {
        case 255:
            output_length = 32;
            break;
        case 448:
            output_length = 56;
            break;
        default:
            return PSA_ERROR_INVALID_ARGUMENT;
            break;
    }

    *data = mbedtls_calloc(1, output_length);

    if (*data == NULL) {
        return PSA_ERROR_INSUFFICIENT_MEMORY;
    }

    status = psa_key_derivation_output_bytes(operation, *data, output_length);

    if (status != PSA_SUCCESS) {
        return status;
    }

    switch (bits) {
        case 255:
            (*data)[0] &= 248;
            (*data)[31] &= 127;
            (*data)[31] |= 64;
            break;
        case 448:
            (*data)[0] &= 252;
            (*data)[55] |= 128;
            break;
        default:
            return PSA_ERROR_CORRUPTION_DETECTED;
            break;
    }

    return status;
}
#else /* MBEDTLS_PSA_BUILTIN_KEY_TYPE_ECC_KEY_PAIR_DERIVE */
static psa_status_t psa_generate_derived_ecc_key_weierstrass_helper(
    psa_key_slot_t *slot, size_t bits,
    psa_key_derivation_operation_t *operation, uint8_t **data)
{
    (void) slot;
    (void) bits;
    (void) operation;
    (void) data;
    return PSA_ERROR_NOT_SUPPORTED;
}

static psa_status_t psa_generate_derived_ecc_key_montgomery_helper(
    size_t bits, psa_key_derivation_operation_t *operation, uint8_t **data)
{
    (void) bits;
    (void) operation;
    (void) data;
    return PSA_ERROR_NOT_SUPPORTED;
}
#endif /* MBEDTLS_PSA_BUILTIN_KEY_TYPE_ECC_KEY_PAIR_DERIVE */
#endif /* PSA_WANT_KEY_TYPE_ECC_KEY_PAIR_DERIVE */

static psa_status_t psa_generate_derived_key_internal(
    psa_key_slot_t *slot,
    size_t bits,
    psa_key_derivation_operation_t *operation)
{
    uint8_t *data = NULL;
    size_t bytes = PSA_BITS_TO_BYTES(bits);
    size_t storage_size = bytes;
    psa_status_t status = PSA_ERROR_CORRUPTION_DETECTED;
    psa_key_attributes_t attributes;

    if (PSA_KEY_TYPE_IS_PUBLIC_KEY(slot->attr.type)) {
        return PSA_ERROR_INVALID_ARGUMENT;
    }

#if defined(PSA_WANT_KEY_TYPE_ECC_KEY_PAIR_DERIVE) || \
    defined(MBEDTLS_PSA_BUILTIN_KEY_TYPE_ECC_KEY_PAIR_DERIVE)
    if (PSA_KEY_TYPE_IS_ECC(slot->attr.type)) {
        psa_ecc_family_t curve = PSA_KEY_TYPE_ECC_GET_FAMILY(slot->attr.type);
        if (PSA_ECC_FAMILY_IS_WEIERSTRASS(curve)) {
            /* Weierstrass elliptic curve */
            status = psa_generate_derived_ecc_key_weierstrass_helper(slot, bits, operation, &data);
            if (status != PSA_SUCCESS) {
                goto exit;
            }
        } else {
            /* Montgomery elliptic curve */
            status = psa_generate_derived_ecc_key_montgomery_helper(bits, operation, &data);
            if (status != PSA_SUCCESS) {
                goto exit;
            }
        }
    } else
#endif /* defined(PSA_WANT_KEY_TYPE_ECC_KEY_PAIR_DERIVE) ||
          defined(MBEDTLS_PSA_BUILTIN_KEY_TYPE_ECC_KEY_PAIR_DERIVE) */
    if (key_type_is_raw_bytes(slot->attr.type)) {
        if (bits % 8 != 0) {
            return PSA_ERROR_INVALID_ARGUMENT;
        }
        data = mbedtls_calloc(1, bytes);
        if (data == NULL) {
            return PSA_ERROR_INSUFFICIENT_MEMORY;
        }

        status = psa_key_derivation_output_bytes(operation, data, bytes);
        if (status != PSA_SUCCESS) {
            goto exit;
        }
#if defined(MBEDTLS_PSA_BUILTIN_KEY_TYPE_DES)
        if (slot->attr.type == PSA_KEY_TYPE_DES) {
            psa_des_set_key_parity(data, bytes);
        }
#endif /* defined(MBEDTLS_PSA_BUILTIN_KEY_TYPE_DES) */
    } else {
        return PSA_ERROR_NOT_SUPPORTED;
    }

    slot->attr.bits = (psa_key_bits_t) bits;
    attributes = (psa_key_attributes_t) {
        .core = slot->attr
    };

    if (psa_key_lifetime_is_external(attributes.core.lifetime)) {
        status = psa_driver_wrapper_get_key_buffer_size(&attributes,
                                                        &storage_size);
        if (status != PSA_SUCCESS) {
            goto exit;
        }
    }
    status = psa_allocate_buffer_to_slot(slot, storage_size);
    if (status != PSA_SUCCESS) {
        goto exit;
    }

    status = psa_driver_wrapper_import_key(&attributes,
                                           data, bytes,
                                           slot->key.data,
                                           slot->key.bytes,
                                           &slot->key.bytes, &bits);
    if (bits != slot->attr.bits) {
        status = PSA_ERROR_INVALID_ARGUMENT;
    }

exit:
    mbedtls_free(data);
    return status;
}

psa_status_t psa_key_derivation_output_key(const psa_key_attributes_t *attributes,
                                           psa_key_derivation_operation_t *operation,
                                           mbedtls_svc_key_id_t *key)
{
    psa_status_t status;
    psa_key_slot_t *slot = NULL;
    psa_se_drv_table_entry_t *driver = NULL;

    *key = MBEDTLS_SVC_KEY_ID_INIT;

    /* Reject any attempt to create a zero-length key so that we don't
     * risk tripping up later, e.g. on a malloc(0) that returns NULL. */
    if (psa_get_key_bits(attributes) == 0) {
        return PSA_ERROR_INVALID_ARGUMENT;
    }

    if (operation->alg == PSA_ALG_NONE) {
        return PSA_ERROR_BAD_STATE;
    }

    if (!operation->can_output_key) {
        return PSA_ERROR_NOT_PERMITTED;
    }

    status = psa_start_key_creation(PSA_KEY_CREATION_DERIVE, attributes,
                                    &slot, &driver);
#if defined(MBEDTLS_PSA_CRYPTO_SE_C)
    if (driver != NULL) {
        /* Deriving a key in a secure element is not implemented yet. */
        status = PSA_ERROR_NOT_SUPPORTED;
    }
#endif /* MBEDTLS_PSA_CRYPTO_SE_C */
    if (status == PSA_SUCCESS) {
        status = psa_generate_derived_key_internal(slot,
                                                   attributes->core.bits,
                                                   operation);
    }
    if (status == PSA_SUCCESS) {
        status = psa_finish_key_creation(slot, driver, key);
    }
    if (status != PSA_SUCCESS) {
        psa_fail_key_creation(slot, driver);
    }

    return status;
}



/****************************************************************/
/* Key derivation */
/****************************************************************/

#if defined(AT_LEAST_ONE_BUILTIN_KDF)
static int is_kdf_alg_supported(psa_algorithm_t kdf_alg)
{
#if defined(MBEDTLS_PSA_BUILTIN_ALG_HKDF)
    if (PSA_ALG_IS_HKDF(kdf_alg)) {
        return 1;
    }
#endif
#if defined(MBEDTLS_PSA_BUILTIN_ALG_HKDF_EXTRACT)
    if (PSA_ALG_IS_HKDF_EXTRACT(kdf_alg)) {
        return 1;
    }
#endif
#if defined(MBEDTLS_PSA_BUILTIN_ALG_HKDF_EXPAND)
    if (PSA_ALG_IS_HKDF_EXPAND(kdf_alg)) {
        return 1;
    }
#endif
#if defined(MBEDTLS_PSA_BUILTIN_ALG_TLS12_PRF)
    if (PSA_ALG_IS_TLS12_PRF(kdf_alg)) {
        return 1;
    }
#endif
#if defined(MBEDTLS_PSA_BUILTIN_ALG_TLS12_PSK_TO_MS)
    if (PSA_ALG_IS_TLS12_PSK_TO_MS(kdf_alg)) {
        return 1;
    }
#endif
#if defined(MBEDTLS_PSA_BUILTIN_ALG_TLS12_ECJPAKE_TO_PMS)
    if (kdf_alg == PSA_ALG_TLS12_ECJPAKE_TO_PMS) {
        return 1;
    }
#endif
#if defined(MBEDTLS_PSA_BUILTIN_ALG_PBKDF2_HMAC)
    if (PSA_ALG_IS_PBKDF2_HMAC(kdf_alg)) {
        return 1;
    }
#endif
#if defined(MBEDTLS_PSA_BUILTIN_ALG_PBKDF2_AES_CMAC_PRF_128)
    if (kdf_alg == PSA_ALG_PBKDF2_AES_CMAC_PRF_128) {
        return 1;
    }
#endif
    return 0;
}

static psa_status_t psa_hash_try_support(psa_algorithm_t alg)
{
    psa_hash_operation_t operation = PSA_HASH_OPERATION_INIT;
    psa_status_t status = psa_hash_setup(&operation, alg);
    psa_hash_abort(&operation);
    return status;
}

static psa_status_t psa_key_derivation_setup_kdf(
    psa_key_derivation_operation_t *operation,
    psa_algorithm_t kdf_alg)
{
    /* Make sure that operation->ctx is properly zero-initialised. (Macro
     * initialisers for this union leave some bytes unspecified.) */
    memset(&operation->ctx, 0, sizeof(operation->ctx));

    /* Make sure that kdf_alg is a supported key derivation algorithm. */
    if (!is_kdf_alg_supported(kdf_alg)) {
        return PSA_ERROR_NOT_SUPPORTED;
    }

    /* All currently supported key derivation algorithms (apart from
     * ecjpake to pms and pbkdf2_aes_cmac_128) are based on a hash algorithm. */
    psa_algorithm_t hash_alg = PSA_ALG_HKDF_GET_HASH(kdf_alg);
    size_t hash_size = PSA_HASH_LENGTH(hash_alg);
    if (kdf_alg == PSA_ALG_TLS12_ECJPAKE_TO_PMS) {
        hash_size = PSA_HASH_LENGTH(PSA_ALG_SHA_256);
    } else if (kdf_alg == PSA_ALG_PBKDF2_AES_CMAC_PRF_128) {
        hash_size = PSA_MAC_LENGTH(PSA_KEY_TYPE_AES, 128U, PSA_ALG_CMAC);
    } else {
        if (hash_size == 0) {
            return PSA_ERROR_NOT_SUPPORTED;
        }

        /* Make sure that hash_alg is a supported hash algorithm. Otherwise
         * we might fail later, which is somewhat unfriendly and potentially
         * risk-prone. */
        psa_status_t status = psa_hash_try_support(hash_alg);
        if (status != PSA_SUCCESS) {
            return status;
        }
    }

    if ((PSA_ALG_IS_TLS12_PRF(kdf_alg) ||
         PSA_ALG_IS_TLS12_PSK_TO_MS(kdf_alg)) &&
        !(hash_alg == PSA_ALG_SHA_256 || hash_alg == PSA_ALG_SHA_384)) {
        return PSA_ERROR_NOT_SUPPORTED;
    }
#if defined(MBEDTLS_PSA_BUILTIN_ALG_HKDF_EXTRACT) || \
    defined(MBEDTLS_PSA_BUILTIN_ALG_TLS12_ECJPAKE_TO_PMS)
    if (PSA_ALG_IS_HKDF_EXTRACT(kdf_alg) ||
        (kdf_alg == PSA_ALG_TLS12_ECJPAKE_TO_PMS)) {
        operation->capacity = hash_size;
    } else
#endif /* MBEDTLS_PSA_BUILTIN_ALG_HKDF_EXTRACT ||
          MBEDTLS_PSA_BUILTIN_ALG_TLS12_ECJPAKE_TO_PMS */
    operation->capacity = 255 * hash_size;
    return PSA_SUCCESS;
}

static psa_status_t psa_key_agreement_try_support(psa_algorithm_t alg)
{
#if defined(PSA_WANT_ALG_ECDH)
    if (alg == PSA_ALG_ECDH) {
        return PSA_SUCCESS;
    }
#endif
#if defined(PSA_WANT_ALG_FFDH)
    if (alg == PSA_ALG_FFDH) {
        return PSA_SUCCESS;
    }
#endif
    (void) alg;
    return PSA_ERROR_NOT_SUPPORTED;
}

static int psa_key_derivation_allows_free_form_secret_input(
    psa_algorithm_t kdf_alg)
{
#if defined(PSA_WANT_ALG_TLS12_ECJPAKE_TO_PMS)
    if (kdf_alg == PSA_ALG_TLS12_ECJPAKE_TO_PMS) {
        return 0;
    }
#endif
    (void) kdf_alg;
    return 1;
}
#endif /* AT_LEAST_ONE_BUILTIN_KDF */

psa_status_t psa_key_derivation_setup(psa_key_derivation_operation_t *operation,
                                      psa_algorithm_t alg)
{
    psa_status_t status;

    if (operation->alg != 0) {
        return PSA_ERROR_BAD_STATE;
    }

    if (PSA_ALG_IS_RAW_KEY_AGREEMENT(alg)) {
        return PSA_ERROR_INVALID_ARGUMENT;
    } else if (PSA_ALG_IS_KEY_AGREEMENT(alg)) {
#if defined(AT_LEAST_ONE_BUILTIN_KDF)
        psa_algorithm_t kdf_alg = PSA_ALG_KEY_AGREEMENT_GET_KDF(alg);
        psa_algorithm_t ka_alg = PSA_ALG_KEY_AGREEMENT_GET_BASE(alg);
        status = psa_key_agreement_try_support(ka_alg);
        if (status != PSA_SUCCESS) {
            return status;
        }
        if (!psa_key_derivation_allows_free_form_secret_input(kdf_alg)) {
            return PSA_ERROR_INVALID_ARGUMENT;
        }
        status = psa_key_derivation_setup_kdf(operation, kdf_alg);
#else
        return PSA_ERROR_NOT_SUPPORTED;
#endif /* AT_LEAST_ONE_BUILTIN_KDF */
    } else if (PSA_ALG_IS_KEY_DERIVATION(alg)) {
#if defined(AT_LEAST_ONE_BUILTIN_KDF)
        status = psa_key_derivation_setup_kdf(operation, alg);
#else
        return PSA_ERROR_NOT_SUPPORTED;
#endif /* AT_LEAST_ONE_BUILTIN_KDF */
    } else {
        return PSA_ERROR_INVALID_ARGUMENT;
    }

    if (status == PSA_SUCCESS) {
        operation->alg = alg;
    }
    return status;
}

#if defined(BUILTIN_ALG_ANY_HKDF)
static psa_status_t psa_hkdf_input(psa_hkdf_key_derivation_t *hkdf,
                                   psa_algorithm_t kdf_alg,
                                   psa_key_derivation_step_t step,
                                   const uint8_t *data,
                                   size_t data_length)
{
    psa_algorithm_t hash_alg = PSA_ALG_HKDF_GET_HASH(kdf_alg);
    psa_status_t status;
    switch (step) {
        case PSA_KEY_DERIVATION_INPUT_SALT:
#if defined(MBEDTLS_PSA_BUILTIN_ALG_HKDF_EXPAND)
            if (PSA_ALG_IS_HKDF_EXPAND(kdf_alg)) {
                return PSA_ERROR_INVALID_ARGUMENT;
            }
#endif /* MBEDTLS_PSA_BUILTIN_ALG_HKDF_EXPAND */
            if (hkdf->state != HKDF_STATE_INIT) {
                return PSA_ERROR_BAD_STATE;
            } else {
                status = psa_key_derivation_start_hmac(&hkdf->hmac,
                                                       hash_alg,
                                                       data, data_length);
                if (status != PSA_SUCCESS) {
                    return status;
                }
                hkdf->state = HKDF_STATE_STARTED;
                return PSA_SUCCESS;
            }
        case PSA_KEY_DERIVATION_INPUT_SECRET:
#if defined(MBEDTLS_PSA_BUILTIN_ALG_HKDF_EXPAND)
            if (PSA_ALG_IS_HKDF_EXPAND(kdf_alg)) {
                /* We shouldn't be in different state as HKDF_EXPAND only allows
                 * two inputs: SECRET (this case) and INFO which does not modify
                 * the state. It could happen only if the hkdf
                 * object was corrupted. */
                if (hkdf->state != HKDF_STATE_INIT) {
                    return PSA_ERROR_BAD_STATE;
                }

                /* Allow only input that fits expected prk size */
                if (data_length != PSA_HASH_LENGTH(hash_alg)) {
                    return PSA_ERROR_INVALID_ARGUMENT;
                }

                memcpy(hkdf->prk, data, data_length);
            } else
#endif /* MBEDTLS_PSA_BUILTIN_ALG_HKDF_EXPAND */
            {
                /* HKDF: If no salt was provided, use an empty salt.
                 * HKDF-EXTRACT: salt is mandatory. */
                if (hkdf->state == HKDF_STATE_INIT) {
#if defined(MBEDTLS_PSA_BUILTIN_ALG_HKDF_EXTRACT)
                    if (PSA_ALG_IS_HKDF_EXTRACT(kdf_alg)) {
                        return PSA_ERROR_BAD_STATE;
                    }
#endif /* MBEDTLS_PSA_BUILTIN_ALG_HKDF_EXTRACT */
                    status = psa_key_derivation_start_hmac(&hkdf->hmac,
                                                           hash_alg,
                                                           NULL, 0);
                    if (status != PSA_SUCCESS) {
                        return status;
                    }
                    hkdf->state = HKDF_STATE_STARTED;
                }
                if (hkdf->state != HKDF_STATE_STARTED) {
                    return PSA_ERROR_BAD_STATE;
                }
                status = psa_mac_update(&hkdf->hmac,
                                        data, data_length);
                if (status != PSA_SUCCESS) {
                    return status;
                }
                status = psa_mac_sign_finish(&hkdf->hmac,
                                             hkdf->prk,
                                             sizeof(hkdf->prk),
                                             &data_length);
                if (status != PSA_SUCCESS) {
                    return status;
                }
            }

            hkdf->state = HKDF_STATE_KEYED;
            hkdf->block_number = 0;
#if defined(MBEDTLS_PSA_BUILTIN_ALG_HKDF_EXTRACT)
            if (PSA_ALG_IS_HKDF_EXTRACT(kdf_alg)) {
                /* The only block of output is the PRK. */
                memcpy(hkdf->output_block, hkdf->prk, PSA_HASH_LENGTH(hash_alg));
                hkdf->offset_in_block = 0;
            } else
#endif /* MBEDTLS_PSA_BUILTIN_ALG_HKDF_EXTRACT */
            {
                /* Block 0 is empty, and the next block will be
                 * generated by psa_key_derivation_hkdf_read(). */
                hkdf->offset_in_block = PSA_HASH_LENGTH(hash_alg);
            }

            return PSA_SUCCESS;
        case PSA_KEY_DERIVATION_INPUT_INFO:
#if defined(MBEDTLS_PSA_BUILTIN_ALG_HKDF_EXTRACT)
            if (PSA_ALG_IS_HKDF_EXTRACT(kdf_alg)) {
                return PSA_ERROR_INVALID_ARGUMENT;
            }
#endif /* MBEDTLS_PSA_BUILTIN_ALG_HKDF_EXTRACT */
#if defined(MBEDTLS_PSA_BUILTIN_ALG_HKDF_EXPAND)
            if (PSA_ALG_IS_HKDF_EXPAND(kdf_alg) &&
                hkdf->state == HKDF_STATE_INIT) {
                return PSA_ERROR_BAD_STATE;
            }
#endif /* MBEDTLS_PSA_BUILTIN_ALG_HKDF_EXTRACT */
            if (hkdf->state == HKDF_STATE_OUTPUT) {
                return PSA_ERROR_BAD_STATE;
            }
            if (hkdf->info_set) {
                return PSA_ERROR_BAD_STATE;
            }
            hkdf->info_length = data_length;
            if (data_length != 0) {
                hkdf->info = mbedtls_calloc(1, data_length);
                if (hkdf->info == NULL) {
                    return PSA_ERROR_INSUFFICIENT_MEMORY;
                }
                memcpy(hkdf->info, data, data_length);
            }
            hkdf->info_set = 1;
            return PSA_SUCCESS;
        default:
            return PSA_ERROR_INVALID_ARGUMENT;
    }
}
#endif /* BUILTIN_ALG_ANY_HKDF */

#if defined(MBEDTLS_PSA_BUILTIN_ALG_TLS12_PRF) || \
    defined(MBEDTLS_PSA_BUILTIN_ALG_TLS12_PSK_TO_MS)
static psa_status_t psa_tls12_prf_set_seed(psa_tls12_prf_key_derivation_t *prf,
                                           const uint8_t *data,
                                           size_t data_length)
{
    if (prf->state != PSA_TLS12_PRF_STATE_INIT) {
        return PSA_ERROR_BAD_STATE;
    }

    if (data_length != 0) {
        prf->seed = mbedtls_calloc(1, data_length);
        if (prf->seed == NULL) {
            return PSA_ERROR_INSUFFICIENT_MEMORY;
        }

        memcpy(prf->seed, data, data_length);
        prf->seed_length = data_length;
    }

    prf->state = PSA_TLS12_PRF_STATE_SEED_SET;

    return PSA_SUCCESS;
}

static psa_status_t psa_tls12_prf_set_key(psa_tls12_prf_key_derivation_t *prf,
                                          const uint8_t *data,
                                          size_t data_length)
{
    if (prf->state != PSA_TLS12_PRF_STATE_SEED_SET &&
        prf->state != PSA_TLS12_PRF_STATE_OTHER_KEY_SET) {
        return PSA_ERROR_BAD_STATE;
    }

    if (data_length != 0) {
        prf->secret = mbedtls_calloc(1, data_length);
        if (prf->secret == NULL) {
            return PSA_ERROR_INSUFFICIENT_MEMORY;
        }

        memcpy(prf->secret, data, data_length);
        prf->secret_length = data_length;
    }

    prf->state = PSA_TLS12_PRF_STATE_KEY_SET;

    return PSA_SUCCESS;
}

static psa_status_t psa_tls12_prf_set_label(psa_tls12_prf_key_derivation_t *prf,
                                            const uint8_t *data,
                                            size_t data_length)
{
    if (prf->state != PSA_TLS12_PRF_STATE_KEY_SET) {
        return PSA_ERROR_BAD_STATE;
    }

    if (data_length != 0) {
        prf->label = mbedtls_calloc(1, data_length);
        if (prf->label == NULL) {
            return PSA_ERROR_INSUFFICIENT_MEMORY;
        }

        memcpy(prf->label, data, data_length);
        prf->label_length = data_length;
    }

    prf->state = PSA_TLS12_PRF_STATE_LABEL_SET;

    return PSA_SUCCESS;
}

static psa_status_t psa_tls12_prf_input(psa_tls12_prf_key_derivation_t *prf,
                                        psa_key_derivation_step_t step,
                                        const uint8_t *data,
                                        size_t data_length)
{
    switch (step) {
        case PSA_KEY_DERIVATION_INPUT_SEED:
            return psa_tls12_prf_set_seed(prf, data, data_length);
        case PSA_KEY_DERIVATION_INPUT_SECRET:
            return psa_tls12_prf_set_key(prf, data, data_length);
        case PSA_KEY_DERIVATION_INPUT_LABEL:
            return psa_tls12_prf_set_label(prf, data, data_length);
        default:
            return PSA_ERROR_INVALID_ARGUMENT;
    }
}
#endif /* MBEDTLS_PSA_BUILTIN_ALG_TLS12_PRF) ||
        * MBEDTLS_PSA_BUILTIN_ALG_TLS12_PSK_TO_MS */

#if defined(MBEDTLS_PSA_BUILTIN_ALG_TLS12_PSK_TO_MS)
static psa_status_t psa_tls12_prf_psk_to_ms_set_key(
    psa_tls12_prf_key_derivation_t *prf,
    const uint8_t *data,
    size_t data_length)
{
    psa_status_t status;
    const size_t pms_len = (prf->state == PSA_TLS12_PRF_STATE_OTHER_KEY_SET ?
                            4 + data_length + prf->other_secret_length :
                            4 + 2 * data_length);

    if (data_length > PSA_TLS12_PSK_TO_MS_PSK_MAX_SIZE) {
        return PSA_ERROR_INVALID_ARGUMENT;
    }

    uint8_t *pms = mbedtls_calloc(1, pms_len);
    if (pms == NULL) {
        return PSA_ERROR_INSUFFICIENT_MEMORY;
    }
    uint8_t *cur = pms;

    /* pure-PSK:
     * Quoting RFC 4279, Section 2:
     *
     * The premaster secret is formed as follows: if the PSK is N octets
     * long, concatenate a uint16 with the value N, N zero octets, a second
     * uint16 with the value N, and the PSK itself.
     *
     * mixed-PSK:
     * In a DHE-PSK, RSA-PSK, ECDHE-PSK the premaster secret is formed as
     * follows: concatenate a uint16 with the length of the other secret,
     * the other secret itself, uint16 with the length of PSK, and the
     * PSK itself.
     * For details please check:
     * - RFC 4279, Section 4 for the definition of RSA-PSK,
     * - RFC 4279, Section 3 for the definition of DHE-PSK,
     * - RFC 5489 for the definition of ECDHE-PSK.
     */

    if (prf->state == PSA_TLS12_PRF_STATE_OTHER_KEY_SET) {
        *cur++ = MBEDTLS_BYTE_1(prf->other_secret_length);
        *cur++ = MBEDTLS_BYTE_0(prf->other_secret_length);
        if (prf->other_secret_length != 0) {
            memcpy(cur, prf->other_secret, prf->other_secret_length);
            mbedtls_platform_zeroize(prf->other_secret, prf->other_secret_length);
            cur += prf->other_secret_length;
        }
    } else {
        *cur++ = MBEDTLS_BYTE_1(data_length);
        *cur++ = MBEDTLS_BYTE_0(data_length);
        memset(cur, 0, data_length);
        cur += data_length;
    }

    *cur++ = MBEDTLS_BYTE_1(data_length);
    *cur++ = MBEDTLS_BYTE_0(data_length);
    memcpy(cur, data, data_length);
    cur += data_length;

    status = psa_tls12_prf_set_key(prf, pms, (size_t) (cur - pms));

    mbedtls_zeroize_and_free(pms, pms_len);
    return status;
}

static psa_status_t psa_tls12_prf_psk_to_ms_set_other_key(
    psa_tls12_prf_key_derivation_t *prf,
    const uint8_t *data,
    size_t data_length)
{
    if (prf->state != PSA_TLS12_PRF_STATE_SEED_SET) {
        return PSA_ERROR_BAD_STATE;
    }

    if (data_length != 0) {
        prf->other_secret = mbedtls_calloc(1, data_length);
        if (prf->other_secret == NULL) {
            return PSA_ERROR_INSUFFICIENT_MEMORY;
        }

        memcpy(prf->other_secret, data, data_length);
        prf->other_secret_length = data_length;
    } else {
        prf->other_secret_length = 0;
    }

    prf->state = PSA_TLS12_PRF_STATE_OTHER_KEY_SET;

    return PSA_SUCCESS;
}

static psa_status_t psa_tls12_prf_psk_to_ms_input(
    psa_tls12_prf_key_derivation_t *prf,
    psa_key_derivation_step_t step,
    const uint8_t *data,
    size_t data_length)
{
    switch (step) {
        case PSA_KEY_DERIVATION_INPUT_SECRET:
            return psa_tls12_prf_psk_to_ms_set_key(prf,
                                                   data, data_length);
            break;
        case PSA_KEY_DERIVATION_INPUT_OTHER_SECRET:
            return psa_tls12_prf_psk_to_ms_set_other_key(prf,
                                                         data,
                                                         data_length);
            break;
        default:
            return psa_tls12_prf_input(prf, step, data, data_length);
            break;

    }
}
#endif /* MBEDTLS_PSA_BUILTIN_ALG_TLS12_PSK_TO_MS */

#if defined(MBEDTLS_PSA_BUILTIN_ALG_TLS12_ECJPAKE_TO_PMS)
static psa_status_t psa_tls12_ecjpake_to_pms_input(
    psa_tls12_ecjpake_to_pms_t *ecjpake,
    psa_key_derivation_step_t step,
    const uint8_t *data,
    size_t data_length)
{
    if (data_length != PSA_TLS12_ECJPAKE_TO_PMS_INPUT_SIZE ||
        step != PSA_KEY_DERIVATION_INPUT_SECRET) {
        return PSA_ERROR_INVALID_ARGUMENT;
    }

    /* Check if the passed point is in an uncompressed form */
    if (data[0] != 0x04) {
        return PSA_ERROR_INVALID_ARGUMENT;
    }

    /* Only K.X has to be extracted - bytes 1 to 32 inclusive. */
    memcpy(ecjpake->data, data + 1, PSA_TLS12_ECJPAKE_TO_PMS_DATA_SIZE);

    return PSA_SUCCESS;
}
#endif /* MBEDTLS_PSA_BUILTIN_ALG_TLS12_ECJPAKE_TO_PMS */

#if defined(PSA_HAVE_SOFT_PBKDF2)
static psa_status_t psa_pbkdf2_set_input_cost(
    psa_pbkdf2_key_derivation_t *pbkdf2,
    psa_key_derivation_step_t step,
    uint64_t data)
{
    if (step != PSA_KEY_DERIVATION_INPUT_COST) {
        return PSA_ERROR_INVALID_ARGUMENT;
    }

    if (pbkdf2->state != PSA_PBKDF2_STATE_INIT) {
        return PSA_ERROR_BAD_STATE;
    }

    if (data > PSA_VENDOR_PBKDF2_MAX_ITERATIONS) {
        return PSA_ERROR_NOT_SUPPORTED;
    }

    if (data == 0) {
        return PSA_ERROR_INVALID_ARGUMENT;
    }

    pbkdf2->input_cost = data;
    pbkdf2->state = PSA_PBKDF2_STATE_INPUT_COST_SET;

    return PSA_SUCCESS;
}

static psa_status_t psa_pbkdf2_set_salt(psa_pbkdf2_key_derivation_t *pbkdf2,
                                        const uint8_t *data,
                                        size_t data_length)
{
    if (pbkdf2->state == PSA_PBKDF2_STATE_INPUT_COST_SET) {
        pbkdf2->state = PSA_PBKDF2_STATE_SALT_SET;
    } else if (pbkdf2->state == PSA_PBKDF2_STATE_SALT_SET) {
        /* Appending to existing salt. No state change. */
    } else {
        return PSA_ERROR_BAD_STATE;
    }

    if (data_length == 0) {
        /* Appending an empty string, nothing to do. */
    } else {
        uint8_t *next_salt;

        next_salt = mbedtls_calloc(1, data_length + pbkdf2->salt_length);
        if (next_salt == NULL) {
            return PSA_ERROR_INSUFFICIENT_MEMORY;
        }

        if (pbkdf2->salt_length != 0) {
            memcpy(next_salt, pbkdf2->salt, pbkdf2->salt_length);
        }
        memcpy(next_salt + pbkdf2->salt_length, data, data_length);
        pbkdf2->salt_length += data_length;
        mbedtls_free(pbkdf2->salt);
        pbkdf2->salt = next_salt;
    }
    return PSA_SUCCESS;
}

#if defined(MBEDTLS_PSA_BUILTIN_ALG_PBKDF2_HMAC)
static psa_status_t psa_pbkdf2_hmac_set_password(psa_algorithm_t hash_alg,
                                                 const uint8_t *input,
                                                 size_t input_len,
                                                 uint8_t *output,
                                                 size_t *output_len)
{
    psa_status_t status = PSA_SUCCESS;
    if (input_len > PSA_HASH_BLOCK_LENGTH(hash_alg)) {
        return psa_hash_compute(hash_alg, input, input_len, output,
                                PSA_HMAC_MAX_HASH_BLOCK_SIZE, output_len);
    } else if (input_len > 0) {
        memcpy(output, input, input_len);
    }
    *output_len = PSA_HASH_BLOCK_LENGTH(hash_alg);
    return status;
}
#endif /* MBEDTLS_PSA_BUILTIN_ALG_PBKDF2_HMAC */

#if defined(MBEDTLS_PSA_BUILTIN_ALG_PBKDF2_AES_CMAC_PRF_128)
static psa_status_t psa_pbkdf2_cmac_set_password(const uint8_t *input,
                                                 size_t input_len,
                                                 uint8_t *output,
                                                 size_t *output_len)
{
    psa_status_t status = PSA_SUCCESS;
    if (input_len != PSA_MAC_LENGTH(PSA_KEY_TYPE_AES, 128U, PSA_ALG_CMAC)) {
        psa_key_attributes_t attributes = PSA_KEY_ATTRIBUTES_INIT;
        uint8_t zeros[16] = { 0 };
        psa_set_key_type(&attributes, PSA_KEY_TYPE_AES);
        psa_set_key_bits(&attributes, PSA_BYTES_TO_BITS(sizeof(zeros)));
        psa_set_key_usage_flags(&attributes, PSA_KEY_USAGE_SIGN_MESSAGE);
        /* Passing PSA_MAC_LENGTH(PSA_KEY_TYPE_AES, 128U, PSA_ALG_CMAC) as
         * mac_size as the driver function sets mac_output_length = mac_size
         * on success. See https://github.com/Mbed-TLS/mbedtls/issues/7801 */
        status = psa_driver_wrapper_mac_compute(&attributes,
                                                zeros, sizeof(zeros),
                                                PSA_ALG_CMAC, input, input_len,
                                                output,
                                                PSA_MAC_LENGTH(PSA_KEY_TYPE_AES,
                                                               128U,
                                                               PSA_ALG_CMAC),
                                                output_len);
    } else {
        memcpy(output, input, input_len);
        *output_len = PSA_MAC_LENGTH(PSA_KEY_TYPE_AES, 128U, PSA_ALG_CMAC);
    }
    return status;
}
#endif /* MBEDTLS_PSA_BUILTIN_ALG_PBKDF2_AES_CMAC_PRF_128 */

static psa_status_t psa_pbkdf2_set_password(psa_pbkdf2_key_derivation_t *pbkdf2,
                                            psa_algorithm_t kdf_alg,
                                            const uint8_t *data,
                                            size_t data_length)
{
    psa_status_t status = PSA_SUCCESS;
    if (pbkdf2->state != PSA_PBKDF2_STATE_SALT_SET) {
        return PSA_ERROR_BAD_STATE;
    }

#if defined(MBEDTLS_PSA_BUILTIN_ALG_PBKDF2_HMAC)
    if (PSA_ALG_IS_PBKDF2_HMAC(kdf_alg)) {
        psa_algorithm_t hash_alg = PSA_ALG_PBKDF2_HMAC_GET_HASH(kdf_alg);
        status = psa_pbkdf2_hmac_set_password(hash_alg, data, data_length,
                                              pbkdf2->password,
                                              &pbkdf2->password_length);
    } else
#endif /* MBEDTLS_PSA_BUILTIN_ALG_PBKDF2_HMAC */
#if defined(MBEDTLS_PSA_BUILTIN_ALG_PBKDF2_AES_CMAC_PRF_128)
    if (kdf_alg == PSA_ALG_PBKDF2_AES_CMAC_PRF_128) {
        status = psa_pbkdf2_cmac_set_password(data, data_length,
                                              pbkdf2->password,
                                              &pbkdf2->password_length);
    } else
#endif /* MBEDTLS_PSA_BUILTIN_ALG_PBKDF2_AES_CMAC_PRF_128 */
    {
        return PSA_ERROR_INVALID_ARGUMENT;
    }

    pbkdf2->state = PSA_PBKDF2_STATE_PASSWORD_SET;

    return status;
}

static psa_status_t psa_pbkdf2_input(psa_pbkdf2_key_derivation_t *pbkdf2,
                                     psa_algorithm_t kdf_alg,
                                     psa_key_derivation_step_t step,
                                     const uint8_t *data,
                                     size_t data_length)
{
    switch (step) {
        case PSA_KEY_DERIVATION_INPUT_SALT:
            return psa_pbkdf2_set_salt(pbkdf2, data, data_length);
        case PSA_KEY_DERIVATION_INPUT_PASSWORD:
            return psa_pbkdf2_set_password(pbkdf2, kdf_alg, data, data_length);
        default:
            return PSA_ERROR_INVALID_ARGUMENT;
    }
}
#endif /* PSA_HAVE_SOFT_PBKDF2 */

/** Check whether the given key type is acceptable for the given
 * input step of a key derivation.
 *
 * Secret inputs must have the type #PSA_KEY_TYPE_DERIVE.
 * Non-secret inputs must have the type #PSA_KEY_TYPE_RAW_DATA.
 * Both secret and non-secret inputs can alternatively have the type
 * #PSA_KEY_TYPE_NONE, which is never the type of a key object, meaning
 * that the input was passed as a buffer rather than via a key object.
 */
static int psa_key_derivation_check_input_type(
    psa_key_derivation_step_t step,
    psa_key_type_t key_type)
{
    switch (step) {
        case PSA_KEY_DERIVATION_INPUT_SECRET:
            if (key_type == PSA_KEY_TYPE_DERIVE) {
                return PSA_SUCCESS;
            }
            if (key_type == PSA_KEY_TYPE_NONE) {
                return PSA_SUCCESS;
            }
            break;
        case PSA_KEY_DERIVATION_INPUT_OTHER_SECRET:
            if (key_type == PSA_KEY_TYPE_DERIVE) {
                return PSA_SUCCESS;
            }
            if (key_type == PSA_KEY_TYPE_NONE) {
                return PSA_SUCCESS;
            }
            break;
        case PSA_KEY_DERIVATION_INPUT_LABEL:
        case PSA_KEY_DERIVATION_INPUT_SALT:
        case PSA_KEY_DERIVATION_INPUT_INFO:
        case PSA_KEY_DERIVATION_INPUT_SEED:
            if (key_type == PSA_KEY_TYPE_RAW_DATA) {
                return PSA_SUCCESS;
            }
            if (key_type == PSA_KEY_TYPE_NONE) {
                return PSA_SUCCESS;
            }
            break;
        case PSA_KEY_DERIVATION_INPUT_PASSWORD:
            if (key_type == PSA_KEY_TYPE_PASSWORD) {
                return PSA_SUCCESS;
            }
            if (key_type == PSA_KEY_TYPE_DERIVE) {
                return PSA_SUCCESS;
            }
            if (key_type == PSA_KEY_TYPE_NONE) {
                return PSA_SUCCESS;
            }
            break;
    }
    return PSA_ERROR_INVALID_ARGUMENT;
}

static psa_status_t psa_key_derivation_input_internal(
    psa_key_derivation_operation_t *operation,
    psa_key_derivation_step_t step,
    psa_key_type_t key_type,
    const uint8_t *data,
    size_t data_length)
{
    psa_status_t status;
    psa_algorithm_t kdf_alg = psa_key_derivation_get_kdf_alg(operation);

    status = psa_key_derivation_check_input_type(step, key_type);
    if (status != PSA_SUCCESS) {
        goto exit;
    }

#if defined(BUILTIN_ALG_ANY_HKDF)
    if (PSA_ALG_IS_ANY_HKDF(kdf_alg)) {
        status = psa_hkdf_input(&operation->ctx.hkdf, kdf_alg,
                                step, data, data_length);
    } else
#endif /* BUILTIN_ALG_ANY_HKDF */
#if defined(MBEDTLS_PSA_BUILTIN_ALG_TLS12_PRF)
    if (PSA_ALG_IS_TLS12_PRF(kdf_alg)) {
        status = psa_tls12_prf_input(&operation->ctx.tls12_prf,
                                     step, data, data_length);
    } else
#endif /* MBEDTLS_PSA_BUILTIN_ALG_TLS12_PRF */
#if defined(MBEDTLS_PSA_BUILTIN_ALG_TLS12_PSK_TO_MS)
    if (PSA_ALG_IS_TLS12_PSK_TO_MS(kdf_alg)) {
        status = psa_tls12_prf_psk_to_ms_input(&operation->ctx.tls12_prf,
                                               step, data, data_length);
    } else
#endif /* MBEDTLS_PSA_BUILTIN_ALG_TLS12_PSK_TO_MS */
#if defined(MBEDTLS_PSA_BUILTIN_ALG_TLS12_ECJPAKE_TO_PMS)
    if (kdf_alg == PSA_ALG_TLS12_ECJPAKE_TO_PMS) {
        status = psa_tls12_ecjpake_to_pms_input(
            &operation->ctx.tls12_ecjpake_to_pms, step, data, data_length);
    } else
#endif /* MBEDTLS_PSA_BUILTIN_ALG_TLS12_ECJPAKE_TO_PMS */
#if defined(PSA_HAVE_SOFT_PBKDF2)
    if (PSA_ALG_IS_PBKDF2(kdf_alg)) {
        status = psa_pbkdf2_input(&operation->ctx.pbkdf2, kdf_alg,
                                  step, data, data_length);
    } else
#endif /* PSA_HAVE_SOFT_PBKDF2 */
    {
        /* This can't happen unless the operation object was not initialized */
        (void) data;
        (void) data_length;
        (void) kdf_alg;
        return PSA_ERROR_BAD_STATE;
    }

exit:
    if (status != PSA_SUCCESS) {
        psa_key_derivation_abort(operation);
    }
    return status;
}

static psa_status_t psa_key_derivation_input_integer_internal(
    psa_key_derivation_operation_t *operation,
    psa_key_derivation_step_t step,
    uint64_t value)
{
    psa_status_t status;
    psa_algorithm_t kdf_alg = psa_key_derivation_get_kdf_alg(operation);

#if defined(PSA_HAVE_SOFT_PBKDF2)
    if (PSA_ALG_IS_PBKDF2(kdf_alg)) {
        status = psa_pbkdf2_set_input_cost(
            &operation->ctx.pbkdf2, step, value);
    } else
#endif /* PSA_HAVE_SOFT_PBKDF2 */
    {
        (void) step;
        (void) value;
        (void) kdf_alg;
        status = PSA_ERROR_INVALID_ARGUMENT;
    }

    if (status != PSA_SUCCESS) {
        psa_key_derivation_abort(operation);
    }
    return status;
}

psa_status_t psa_key_derivation_input_bytes(
    psa_key_derivation_operation_t *operation,
    psa_key_derivation_step_t step,
    const uint8_t *data_external,
    size_t data_length)
{
    psa_status_t status = PSA_ERROR_CORRUPTION_DETECTED;
    LOCAL_INPUT_DECLARE(data_external, data);

    LOCAL_INPUT_ALLOC(data_external, data_length, data);

    status = psa_key_derivation_input_internal(operation, step,
                                               PSA_KEY_TYPE_NONE,
                                               data, data_length);
#if defined(MBEDTLS_PSA_COPY_CALLER_BUFFERS)
exit:
#endif
    LOCAL_INPUT_FREE(data_external, data);
    return status;
}

psa_status_t psa_key_derivation_input_integer(
    psa_key_derivation_operation_t *operation,
    psa_key_derivation_step_t step,
    uint64_t value)
{
    return psa_key_derivation_input_integer_internal(operation, step, value);
}

psa_status_t psa_key_derivation_input_key(
    psa_key_derivation_operation_t *operation,
    psa_key_derivation_step_t step,
    mbedtls_svc_key_id_t key)
{
    psa_status_t status = PSA_ERROR_CORRUPTION_DETECTED;
    psa_status_t unlock_status = PSA_ERROR_CORRUPTION_DETECTED;
    psa_key_slot_t *slot;

    status = psa_get_and_lock_transparent_key_slot_with_policy(
        key, &slot, PSA_KEY_USAGE_DERIVE, operation->alg);
    if (status != PSA_SUCCESS) {
        psa_key_derivation_abort(operation);
        return status;
    }

    /* Passing a key object as a SECRET or PASSWORD input unlocks the
     * permission to output to a key object. */
    if (step == PSA_KEY_DERIVATION_INPUT_SECRET ||
        step == PSA_KEY_DERIVATION_INPUT_PASSWORD) {
        operation->can_output_key = 1;
    }

    status = psa_key_derivation_input_internal(operation,
                                               step, slot->attr.type,
                                               slot->key.data,
                                               slot->key.bytes);

    unlock_status = psa_unregister_read(slot);

    return (status == PSA_SUCCESS) ? unlock_status : status;
}



/****************************************************************/
/* Key agreement */
/****************************************************************/

psa_status_t psa_key_agreement_raw_builtin(const psa_key_attributes_t *attributes,
                                           const uint8_t *key_buffer,
                                           size_t key_buffer_size,
                                           psa_algorithm_t alg,
                                           const uint8_t *peer_key,
                                           size_t peer_key_length,
                                           uint8_t *shared_secret,
                                           size_t shared_secret_size,
                                           size_t *shared_secret_length)
{
    switch (alg) {
#if defined(MBEDTLS_PSA_BUILTIN_ALG_ECDH)
        case PSA_ALG_ECDH:
            return mbedtls_psa_key_agreement_ecdh(attributes, key_buffer,
                                                  key_buffer_size, alg,
                                                  peer_key, peer_key_length,
                                                  shared_secret,
                                                  shared_secret_size,
                                                  shared_secret_length);
#endif /* MBEDTLS_PSA_BUILTIN_ALG_ECDH */

#if defined(MBEDTLS_PSA_BUILTIN_ALG_FFDH)
        case PSA_ALG_FFDH:
            return mbedtls_psa_ffdh_key_agreement(attributes,
                                                  peer_key,
                                                  peer_key_length,
                                                  key_buffer,
                                                  key_buffer_size,
                                                  shared_secret,
                                                  shared_secret_size,
                                                  shared_secret_length);
#endif /* MBEDTLS_PSA_BUILTIN_ALG_FFDH */

        default:
            (void) attributes;
            (void) key_buffer;
            (void) key_buffer_size;
            (void) peer_key;
            (void) peer_key_length;
            (void) shared_secret;
            (void) shared_secret_size;
            (void) shared_secret_length;
            return PSA_ERROR_NOT_SUPPORTED;
    }
}

/** Internal function for raw key agreement
 *  Calls the driver wrapper which will hand off key agreement task
 *  to the driver's implementation if a driver is present.
 *  Fallback specified in the driver wrapper is built-in raw key agreement
 *  (psa_key_agreement_raw_builtin).
 */
static psa_status_t psa_key_agreement_raw_internal(psa_algorithm_t alg,
                                                   psa_key_slot_t *private_key,
                                                   const uint8_t *peer_key,
                                                   size_t peer_key_length,
                                                   uint8_t *shared_secret,
                                                   size_t shared_secret_size,
                                                   size_t *shared_secret_length)
{
    if (!PSA_ALG_IS_RAW_KEY_AGREEMENT(alg)) {
        return PSA_ERROR_NOT_SUPPORTED;
    }

    psa_key_attributes_t attributes = {
        .core = private_key->attr
    };

    return psa_driver_wrapper_key_agreement(&attributes,
                                            private_key->key.data,
                                            private_key->key.bytes, alg,
                                            peer_key, peer_key_length,
                                            shared_secret,
                                            shared_secret_size,
                                            shared_secret_length);
}

/* Note that if this function fails, you must call psa_key_derivation_abort()
 * to potentially free embedded data structures and wipe confidential data.
 */
static psa_status_t psa_key_agreement_internal(psa_key_derivation_operation_t *operation,
                                               psa_key_derivation_step_t step,
                                               psa_key_slot_t *private_key,
                                               const uint8_t *peer_key,
                                               size_t peer_key_length)
{
    psa_status_t status;
    uint8_t shared_secret[PSA_RAW_KEY_AGREEMENT_OUTPUT_MAX_SIZE];
    size_t shared_secret_length = 0;
    psa_algorithm_t ka_alg = PSA_ALG_KEY_AGREEMENT_GET_BASE(operation->alg);

    /* Step 1: run the secret agreement algorithm to generate the shared
     * secret. */
    status = psa_key_agreement_raw_internal(ka_alg,
                                            private_key,
                                            peer_key, peer_key_length,
                                            shared_secret,
                                            sizeof(shared_secret),
                                            &shared_secret_length);
    if (status != PSA_SUCCESS) {
        goto exit;
    }

    /* Step 2: set up the key derivation to generate key material from
     * the shared secret. A shared secret is permitted wherever a key
     * of type DERIVE is permitted. */
    status = psa_key_derivation_input_internal(operation, step,
                                               PSA_KEY_TYPE_DERIVE,
                                               shared_secret,
                                               shared_secret_length);
exit:
    mbedtls_platform_zeroize(shared_secret, shared_secret_length);
    return status;
}

psa_status_t psa_key_derivation_key_agreement(psa_key_derivation_operation_t *operation,
                                              psa_key_derivation_step_t step,
                                              mbedtls_svc_key_id_t private_key,
                                              const uint8_t *peer_key,
                                              size_t peer_key_length)
{
    psa_status_t status = PSA_ERROR_CORRUPTION_DETECTED;
    psa_status_t unlock_status = PSA_ERROR_CORRUPTION_DETECTED;
    psa_key_slot_t *slot;

    if (!PSA_ALG_IS_KEY_AGREEMENT(operation->alg)) {
        return PSA_ERROR_INVALID_ARGUMENT;
    }
    status = psa_get_and_lock_transparent_key_slot_with_policy(
        private_key, &slot, PSA_KEY_USAGE_DERIVE, operation->alg);
    if (status != PSA_SUCCESS) {
        return status;
    }
    status = psa_key_agreement_internal(operation, step,
                                        slot,
                                        peer_key, peer_key_length);
    if (status != PSA_SUCCESS) {
        psa_key_derivation_abort(operation);
    } else {
        /* If a private key has been added as SECRET, we allow the derived
         * key material to be used as a key in PSA Crypto. */
        if (step == PSA_KEY_DERIVATION_INPUT_SECRET) {
            operation->can_output_key = 1;
        }
    }

    unlock_status = psa_unregister_read(slot);

    return (status == PSA_SUCCESS) ? unlock_status : status;
}

psa_status_t psa_raw_key_agreement(psa_algorithm_t alg,
                                   mbedtls_svc_key_id_t private_key,
                                   const uint8_t *peer_key,
                                   size_t peer_key_length,
                                   uint8_t *output,
                                   size_t output_size,
                                   size_t *output_length)
{
    psa_status_t status = PSA_ERROR_CORRUPTION_DETECTED;
    psa_status_t unlock_status = PSA_ERROR_CORRUPTION_DETECTED;
    psa_key_slot_t *slot = NULL;
    size_t expected_length;

    if (!PSA_ALG_IS_KEY_AGREEMENT(alg)) {
        status = PSA_ERROR_INVALID_ARGUMENT;
        goto exit;
    }
    status = psa_get_and_lock_transparent_key_slot_with_policy(
        private_key, &slot, PSA_KEY_USAGE_DERIVE, alg);
    if (status != PSA_SUCCESS) {
        goto exit;
    }

    /* PSA_RAW_KEY_AGREEMENT_OUTPUT_SIZE() is in general an upper bound
     * for the output size. The PSA specification only guarantees that this
     * function works if output_size >= PSA_RAW_KEY_AGREEMENT_OUTPUT_SIZE(...),
     * but it might be nice to allow smaller buffers if the output fits.
     * At the time of writing this comment, with only ECDH implemented,
     * PSA_RAW_KEY_AGREEMENT_OUTPUT_SIZE() is exact so the point is moot.
     * If FFDH is implemented, PSA_RAW_KEY_AGREEMENT_OUTPUT_SIZE() can easily
     * be exact for it as well. */
    expected_length =
        PSA_RAW_KEY_AGREEMENT_OUTPUT_SIZE(slot->attr.type, slot->attr.bits);
    if (output_size < expected_length) {
        status = PSA_ERROR_BUFFER_TOO_SMALL;
        goto exit;
    }

    status = psa_key_agreement_raw_internal(alg, slot,
                                            peer_key, peer_key_length,
                                            output, output_size,
                                            output_length);

exit:
    if (status != PSA_SUCCESS) {
        /* If an error happens and is not handled properly, the output
         * may be used as a key to protect sensitive data. Arrange for such
         * a key to be random, which is likely to result in decryption or
         * verification errors. This is better than filling the buffer with
         * some constant data such as zeros, which would result in the data
         * being protected with a reproducible, easily knowable key.
         */
        psa_generate_random_internal(output, output_size);
        *output_length = output_size;
    }

    unlock_status = psa_unregister_read(slot);

    return (status == PSA_SUCCESS) ? unlock_status : status;
}


/****************************************************************/
/* Random generation */
/****************************************************************/

#if defined(MBEDTLS_PSA_INJECT_ENTROPY)
#include "entropy_poll.h"
#endif

/** Initialize the PSA random generator.
 */
static void mbedtls_psa_random_init(mbedtls_psa_random_context_t *rng)
{
#if defined(MBEDTLS_PSA_CRYPTO_EXTERNAL_RNG)
    memset(rng, 0, sizeof(*rng));
#else /* MBEDTLS_PSA_CRYPTO_EXTERNAL_RNG */

    /* Set default configuration if
     * mbedtls_psa_crypto_configure_entropy_sources() hasn't been called. */
    if (rng->entropy_init == NULL) {
        rng->entropy_init = mbedtls_entropy_init;
    }
    if (rng->entropy_free == NULL) {
        rng->entropy_free = mbedtls_entropy_free;
    }

    rng->entropy_init(&rng->entropy);
#if defined(MBEDTLS_PSA_INJECT_ENTROPY) && \
    defined(MBEDTLS_NO_DEFAULT_ENTROPY_SOURCES)
    /* The PSA entropy injection feature depends on using NV seed as an entropy
     * source. Add NV seed as an entropy source for PSA entropy injection. */
    mbedtls_entropy_add_source(&rng->entropy,
                               mbedtls_nv_seed_poll, NULL,
                               MBEDTLS_ENTROPY_BLOCK_SIZE,
                               MBEDTLS_ENTROPY_SOURCE_STRONG);
#endif

    mbedtls_psa_drbg_init(MBEDTLS_PSA_RANDOM_STATE);
#endif /* MBEDTLS_PSA_CRYPTO_EXTERNAL_RNG */
}

/** Deinitialize the PSA random generator.
 */
static void mbedtls_psa_random_free(mbedtls_psa_random_context_t *rng)
{
#if defined(MBEDTLS_PSA_CRYPTO_EXTERNAL_RNG)
    memset(rng, 0, sizeof(*rng));
#else /* MBEDTLS_PSA_CRYPTO_EXTERNAL_RNG */
    mbedtls_psa_drbg_free(MBEDTLS_PSA_RANDOM_STATE);
    rng->entropy_free(&rng->entropy);
#endif /* MBEDTLS_PSA_CRYPTO_EXTERNAL_RNG */
}

/** Seed the PSA random generator.
 */
static psa_status_t mbedtls_psa_random_seed(mbedtls_psa_random_context_t *rng)
{
#if defined(MBEDTLS_PSA_CRYPTO_EXTERNAL_RNG)
    /* Do nothing: the external RNG seeds itself. */
    (void) rng;
    return PSA_SUCCESS;
#else /* MBEDTLS_PSA_CRYPTO_EXTERNAL_RNG */
    const unsigned char drbg_seed[] = "PSA";
    int ret = mbedtls_psa_drbg_seed(&rng->entropy,
                                    drbg_seed, sizeof(drbg_seed) - 1);
    return mbedtls_to_psa_error(ret);
#endif /* MBEDTLS_PSA_CRYPTO_EXTERNAL_RNG */
}

psa_status_t psa_generate_random(uint8_t *output_external,
                                 size_t output_size)
{
    psa_status_t status;

    LOCAL_OUTPUT_DECLARE(output_external, output);
    LOCAL_OUTPUT_ALLOC(output_external, output_size, output);

    status = psa_generate_random_internal(output, output_size);

#if defined(MBEDTLS_PSA_COPY_CALLER_BUFFERS)
exit:
#endif
    LOCAL_OUTPUT_FREE(output_external, output);
    return status;
}

/* Wrapper function allowing the classic API to use the PSA RNG.
 *
 * `mbedtls_psa_get_random(MBEDTLS_PSA_RANDOM_STATE, ...)` calls
 * `psa_generate_random(...)`. The state parameter is ignored since the
 * PSA API doesn't support passing an explicit state.
 *
 * In the non-external case, psa_generate_random() calls an
 * `mbedtls_xxx_drbg_random` function which has exactly the same signature
 * and semantics as mbedtls_psa_get_random(). As an optimization,
 * instead of doing this back-and-forth between the PSA API and the
 * classic API, psa_crypto_random_impl.h defines `mbedtls_psa_get_random`
 * as a constant function pointer to `mbedtls_xxx_drbg_random`.
 */
#if defined(MBEDTLS_PSA_CRYPTO_EXTERNAL_RNG)
int mbedtls_psa_get_random(void *p_rng,
                           unsigned char *output,
                           size_t output_size)
{
    /* This function takes a pointer to the RNG state because that's what
     * classic mbedtls functions using an RNG expect. The PSA RNG manages
     * its own state internally and doesn't let the caller access that state.
     * So we just ignore the state parameter, and in practice we'll pass
     * NULL. */
    (void) p_rng;
    psa_status_t status = psa_generate_random(output, output_size);
    if (status == PSA_SUCCESS) {
        return 0;
    } else {
        return MBEDTLS_ERR_ENTROPY_SOURCE_FAILED;
    }
}
#endif /* MBEDTLS_PSA_CRYPTO_EXTERNAL_RNG */

#if defined(MBEDTLS_PSA_INJECT_ENTROPY)
psa_status_t mbedtls_psa_inject_entropy(const uint8_t *seed,
                                        size_t seed_size)
{
    if (global_data.initialized) {
        return PSA_ERROR_NOT_PERMITTED;
    }

    if (((seed_size < MBEDTLS_ENTROPY_MIN_PLATFORM) ||
         (seed_size < MBEDTLS_ENTROPY_BLOCK_SIZE)) ||
        (seed_size > MBEDTLS_ENTROPY_MAX_SEED_SIZE)) {
        return PSA_ERROR_INVALID_ARGUMENT;
    }

    return mbedtls_psa_storage_inject_entropy(seed, seed_size);
}
#endif /* MBEDTLS_PSA_INJECT_ENTROPY */

/** Validate the key type and size for key generation
 *
 * \param  type  The key type
 * \param  bits  The number of bits of the key
 *
 * \retval #PSA_SUCCESS
 *         The key type and size are valid.
 * \retval #PSA_ERROR_INVALID_ARGUMENT
 *         The size in bits of the key is not valid.
 * \retval #PSA_ERROR_NOT_SUPPORTED
 *         The type and/or the size in bits of the key or the combination of
 *         the two is not supported.
 */
static psa_status_t psa_validate_key_type_and_size_for_key_generation(
    psa_key_type_t type, size_t bits)
{
    psa_status_t status = PSA_ERROR_CORRUPTION_DETECTED;

    if (key_type_is_raw_bytes(type)) {
        status = psa_validate_unstructured_key_bit_size(type, bits);
        if (status != PSA_SUCCESS) {
            return status;
        }
    } else
#if defined(PSA_WANT_KEY_TYPE_RSA_KEY_PAIR_GENERATE)
    if (PSA_KEY_TYPE_IS_RSA(type) && PSA_KEY_TYPE_IS_KEY_PAIR(type)) {
        if (bits > PSA_VENDOR_RSA_MAX_KEY_BITS) {
            return PSA_ERROR_NOT_SUPPORTED;
        }
        if (bits < PSA_VENDOR_RSA_GENERATE_MIN_KEY_BITS) {
            return PSA_ERROR_NOT_SUPPORTED;
        }

        /* Accept only byte-aligned keys, for the same reasons as
         * in psa_import_rsa_key(). */
        if (bits % 8 != 0) {
            return PSA_ERROR_NOT_SUPPORTED;
        }
    } else
#endif /* defined(PSA_WANT_KEY_TYPE_RSA_KEY_PAIR_GENERATE) */

#if defined(PSA_WANT_KEY_TYPE_ECC_KEY_PAIR_GENERATE)
    if (PSA_KEY_TYPE_IS_ECC(type) && PSA_KEY_TYPE_IS_KEY_PAIR(type)) {
        /* To avoid empty block, return successfully here. */
        return PSA_SUCCESS;
    } else
#endif /* defined(PSA_WANT_KEY_TYPE_ECC_KEY_PAIR_GENERATE) */

#if defined(PSA_WANT_KEY_TYPE_DH_KEY_PAIR_GENERATE)
    if (PSA_KEY_TYPE_IS_DH(type) && PSA_KEY_TYPE_IS_KEY_PAIR(type)) {
        if (psa_is_dh_key_size_valid(bits) == 0) {
            return PSA_ERROR_NOT_SUPPORTED;
        }
    } else
#endif /* defined(PSA_WANT_KEY_TYPE_DH_KEY_PAIR_GENERATE) */
    {
        return PSA_ERROR_NOT_SUPPORTED;
    }

    return PSA_SUCCESS;
}

psa_status_t psa_generate_key_internal(
    const psa_key_attributes_t *attributes,
    uint8_t *key_buffer, size_t key_buffer_size, size_t *key_buffer_length)
{
    psa_status_t status = PSA_ERROR_CORRUPTION_DETECTED;
    psa_key_type_t type = attributes->core.type;

    if ((attributes->domain_parameters == NULL) &&
        (attributes->domain_parameters_size != 0)) {
        return PSA_ERROR_INVALID_ARGUMENT;
    }

    if (key_type_is_raw_bytes(type)) {
        status = psa_generate_random(key_buffer, key_buffer_size);
        if (status != PSA_SUCCESS) {
            return status;
        }

#if defined(MBEDTLS_PSA_BUILTIN_KEY_TYPE_DES)
        if (type == PSA_KEY_TYPE_DES) {
            psa_des_set_key_parity(key_buffer, key_buffer_size);
        }
#endif /* MBEDTLS_PSA_BUILTIN_KEY_TYPE_DES */
    } else

#if defined(MBEDTLS_PSA_BUILTIN_KEY_TYPE_RSA_KEY_PAIR_GENERATE)
    if (type == PSA_KEY_TYPE_RSA_KEY_PAIR) {
        return mbedtls_psa_rsa_generate_key(attributes,
                                            key_buffer,
                                            key_buffer_size,
                                            key_buffer_length);
    } else
#endif /* defined(MBEDTLS_PSA_BUILTIN_KEY_TYPE_RSA_KEY_PAIR_GENERATE) */

#if defined(MBEDTLS_PSA_BUILTIN_KEY_TYPE_ECC_KEY_PAIR_GENERATE)
    if (PSA_KEY_TYPE_IS_ECC(type) && PSA_KEY_TYPE_IS_KEY_PAIR(type)) {
        return mbedtls_psa_ecp_generate_key(attributes,
                                            key_buffer,
                                            key_buffer_size,
                                            key_buffer_length);
    } else
#endif /* defined(MBEDTLS_PSA_BUILTIN_KEY_TYPE_ECC_KEY_PAIR_GENERATE) */

#if defined(MBEDTLS_PSA_BUILTIN_KEY_TYPE_DH_KEY_PAIR_GENERATE)
    if (PSA_KEY_TYPE_IS_DH(type) && PSA_KEY_TYPE_IS_KEY_PAIR(type)) {
        return mbedtls_psa_ffdh_generate_key(attributes,
                                             key_buffer,
                                             key_buffer_size,
                                             key_buffer_length);
    } else
#endif /* defined(MBEDTLS_PSA_BUILTIN_KEY_TYPE_DH_KEY_PAIR_GENERATE) */
    {
        (void) key_buffer_length;
        return PSA_ERROR_NOT_SUPPORTED;
    }

    return PSA_SUCCESS;
}

psa_status_t psa_generate_key(const psa_key_attributes_t *attributes,
                              mbedtls_svc_key_id_t *key)
{
    psa_status_t status;
    psa_key_slot_t *slot = NULL;
    psa_se_drv_table_entry_t *driver = NULL;
    size_t key_buffer_size;

    *key = MBEDTLS_SVC_KEY_ID_INIT;

    /* Reject any attempt to create a zero-length key so that we don't
     * risk tripping up later, e.g. on a malloc(0) that returns NULL. */
    if (psa_get_key_bits(attributes) == 0) {
        return PSA_ERROR_INVALID_ARGUMENT;
    }

    /* Reject any attempt to create a public key. */
    if (PSA_KEY_TYPE_IS_PUBLIC_KEY(attributes->core.type)) {
        return PSA_ERROR_INVALID_ARGUMENT;
    }

    status = psa_start_key_creation(PSA_KEY_CREATION_GENERATE, attributes,
                                    &slot, &driver);
    if (status != PSA_SUCCESS) {
        goto exit;
    }

    /* In the case of a transparent key or an opaque key stored in local
     * storage ( thus not in the case of generating a key in a secure element
     * with storage ( MBEDTLS_PSA_CRYPTO_SE_C ) ),we have to allocate a
     * buffer to hold the generated key material. */
    if (slot->key.data == NULL) {
        if (PSA_KEY_LIFETIME_GET_LOCATION(attributes->core.lifetime) ==
            PSA_KEY_LOCATION_LOCAL_STORAGE) {
            status = psa_validate_key_type_and_size_for_key_generation(
                attributes->core.type, attributes->core.bits);
            if (status != PSA_SUCCESS) {
                goto exit;
            }

            key_buffer_size = PSA_EXPORT_KEY_OUTPUT_SIZE(
                attributes->core.type,
                attributes->core.bits);
        } else {
            status = psa_driver_wrapper_get_key_buffer_size(
                attributes, &key_buffer_size);
            if (status != PSA_SUCCESS) {
                goto exit;
            }
        }

        status = psa_allocate_buffer_to_slot(slot, key_buffer_size);
        if (status != PSA_SUCCESS) {
            goto exit;
        }
    }

    status = psa_driver_wrapper_generate_key(attributes,
                                             slot->key.data, slot->key.bytes, &slot->key.bytes);

    if (status != PSA_SUCCESS) {
        psa_remove_key_data_from_memory(slot);
    }

exit:
    if (status == PSA_SUCCESS) {
        status = psa_finish_key_creation(slot, driver, key);
    }
    if (status != PSA_SUCCESS) {
        psa_fail_key_creation(slot, driver);
    }

    return status;
}

/****************************************************************/
/* Module setup */
/****************************************************************/

#if !defined(MBEDTLS_PSA_CRYPTO_EXTERNAL_RNG)
psa_status_t mbedtls_psa_crypto_configure_entropy_sources(
    void (* entropy_init)(mbedtls_entropy_context *ctx),
    void (* entropy_free)(mbedtls_entropy_context *ctx))
{
    if (global_data.rng_state != RNG_NOT_INITIALIZED) {
        return PSA_ERROR_BAD_STATE;
    }
    global_data.rng.entropy_init = entropy_init;
    global_data.rng.entropy_free = entropy_free;
    return PSA_SUCCESS;
}
#endif /* !defined(MBEDTLS_PSA_CRYPTO_EXTERNAL_RNG) */

void mbedtls_psa_crypto_free(void)
{
    psa_wipe_all_key_slots();
    if (global_data.rng_state != RNG_NOT_INITIALIZED) {
        mbedtls_psa_random_free(&global_data.rng);
    }
    /* Wipe all remaining data, including configuration.
     * In particular, this sets all state indicator to the value
     * indicating "uninitialized". */
    mbedtls_platform_zeroize(&global_data, sizeof(global_data));

    /* Terminate drivers */
    psa_driver_wrapper_free();
}

#if defined(PSA_CRYPTO_STORAGE_HAS_TRANSACTIONS)
/** Recover a transaction that was interrupted by a power failure.
 *
 * This function is called during initialization, before psa_crypto_init()
 * returns. If this function returns a failure status, the initialization
 * fails.
 */
static psa_status_t psa_crypto_recover_transaction(
    const psa_crypto_transaction_t *transaction)
{
    switch (transaction->unknown.type) {
        case PSA_CRYPTO_TRANSACTION_CREATE_KEY:
        case PSA_CRYPTO_TRANSACTION_DESTROY_KEY:
        /* TODO - fall through to the failure case until this
         * is implemented.
         * https://github.com/ARMmbed/mbed-crypto/issues/218
         */
        default:
            /* We found an unsupported transaction in the storage.
             * We don't know what state the storage is in. Give up. */
            return PSA_ERROR_DATA_INVALID;
    }
}
#endif /* PSA_CRYPTO_STORAGE_HAS_TRANSACTIONS */

psa_status_t psa_crypto_init(void)
{
    psa_status_t status;

    /* Double initialization is explicitly allowed. */
    if (global_data.initialized != 0) {
        return PSA_SUCCESS;
    }

    /* Init drivers */
    status = psa_driver_wrapper_init();
    if (status != PSA_SUCCESS) {
        goto exit;
    }
    global_data.drivers_initialized = 1;

    status = psa_initialize_key_slots();
    if (status != PSA_SUCCESS) {
        goto exit;
    }

    /* Initialize and seed the random generator. */
    mbedtls_psa_random_init(&global_data.rng);
    global_data.rng_state = RNG_INITIALIZED;
    status = mbedtls_psa_random_seed(&global_data.rng);
    if (status != PSA_SUCCESS) {
        goto exit;
    }
    global_data.rng_state = RNG_SEEDED;

#if defined(PSA_CRYPTO_STORAGE_HAS_TRANSACTIONS)
    status = psa_crypto_load_transaction();
    if (status == PSA_SUCCESS) {
        status = psa_crypto_recover_transaction(&psa_crypto_transaction);
        if (status != PSA_SUCCESS) {
            goto exit;
        }
        status = psa_crypto_stop_transaction();
    } else if (status == PSA_ERROR_DOES_NOT_EXIST) {
        /* There's no transaction to complete. It's all good. */
        status = PSA_SUCCESS;
    }
#endif /* PSA_CRYPTO_STORAGE_HAS_TRANSACTIONS */

    /* All done. */
    global_data.initialized = 1;

exit:
    if (status != PSA_SUCCESS) {
        mbedtls_psa_crypto_free();
    }
    return status;
}

#if defined(PSA_WANT_ALG_SOME_PAKE)
psa_status_t psa_crypto_driver_pake_get_password_len(
    const psa_crypto_driver_pake_inputs_t *inputs,
    size_t *password_len)
{
    if (inputs->password_len == 0) {
        return PSA_ERROR_BAD_STATE;
    }

    *password_len = inputs->password_len;

    return PSA_SUCCESS;
}

psa_status_t psa_crypto_driver_pake_get_password(
    const psa_crypto_driver_pake_inputs_t *inputs,
    uint8_t *buffer, size_t buffer_size, size_t *buffer_length)
{
    if (inputs->password_len == 0) {
        return PSA_ERROR_BAD_STATE;
    }

    if (buffer_size < inputs->password_len) {
        return PSA_ERROR_BUFFER_TOO_SMALL;
    }

    memcpy(buffer, inputs->password, inputs->password_len);
    *buffer_length = inputs->password_len;

    return PSA_SUCCESS;
}

psa_status_t psa_crypto_driver_pake_get_user_len(
    const psa_crypto_driver_pake_inputs_t *inputs,
    size_t *user_len)
{
    if (inputs->user_len == 0) {
        return PSA_ERROR_BAD_STATE;
    }

    *user_len = inputs->user_len;

    return PSA_SUCCESS;
}

psa_status_t psa_crypto_driver_pake_get_user(
    const psa_crypto_driver_pake_inputs_t *inputs,
    uint8_t *user_id, size_t user_id_size, size_t *user_id_len)
{
    if (inputs->user_len == 0) {
        return PSA_ERROR_BAD_STATE;
    }

    if (user_id_size < inputs->user_len) {
        return PSA_ERROR_BUFFER_TOO_SMALL;
    }

    memcpy(user_id, inputs->user, inputs->user_len);
    *user_id_len = inputs->user_len;

    return PSA_SUCCESS;
}

psa_status_t psa_crypto_driver_pake_get_peer_len(
    const psa_crypto_driver_pake_inputs_t *inputs,
    size_t *peer_len)
{
    if (inputs->peer_len == 0) {
        return PSA_ERROR_BAD_STATE;
    }

    *peer_len = inputs->peer_len;

    return PSA_SUCCESS;
}

psa_status_t psa_crypto_driver_pake_get_peer(
    const psa_crypto_driver_pake_inputs_t *inputs,
    uint8_t *peer_id, size_t peer_id_size, size_t *peer_id_length)
{
    if (inputs->peer_len == 0) {
        return PSA_ERROR_BAD_STATE;
    }

    if (peer_id_size < inputs->peer_len) {
        return PSA_ERROR_BUFFER_TOO_SMALL;
    }

    memcpy(peer_id, inputs->peer, inputs->peer_len);
    *peer_id_length = inputs->peer_len;

    return PSA_SUCCESS;
}

psa_status_t psa_crypto_driver_pake_get_cipher_suite(
    const psa_crypto_driver_pake_inputs_t *inputs,
    psa_pake_cipher_suite_t *cipher_suite)
{
    if (inputs->cipher_suite.algorithm == PSA_ALG_NONE) {
        return PSA_ERROR_BAD_STATE;
    }

    *cipher_suite = inputs->cipher_suite;

    return PSA_SUCCESS;
}

psa_status_t psa_pake_setup(
    psa_pake_operation_t *operation,
    const psa_pake_cipher_suite_t *cipher_suite)
{
    psa_status_t status = PSA_ERROR_CORRUPTION_DETECTED;

    if (operation->stage != PSA_PAKE_OPERATION_STAGE_SETUP) {
        status = PSA_ERROR_BAD_STATE;
        goto exit;
    }

    if (PSA_ALG_IS_PAKE(cipher_suite->algorithm) == 0 ||
        PSA_ALG_IS_HASH(cipher_suite->hash) == 0) {
        status = PSA_ERROR_INVALID_ARGUMENT;
        goto exit;
    }

    memset(&operation->data.inputs, 0, sizeof(operation->data.inputs));

    operation->alg = cipher_suite->algorithm;
    operation->primitive = PSA_PAKE_PRIMITIVE(cipher_suite->type,
                                              cipher_suite->family, cipher_suite->bits);
    operation->data.inputs.cipher_suite = *cipher_suite;

#if defined(PSA_WANT_ALG_JPAKE)
    if (operation->alg == PSA_ALG_JPAKE) {
        psa_jpake_computation_stage_t *computation_stage =
            &operation->computation_stage.jpake;

        memset(computation_stage, 0, sizeof(*computation_stage));
        computation_stage->step = PSA_PAKE_STEP_KEY_SHARE;
    } else
#endif /* PSA_WANT_ALG_JPAKE */
    {
        status = PSA_ERROR_NOT_SUPPORTED;
        goto exit;
    }

    operation->stage = PSA_PAKE_OPERATION_STAGE_COLLECT_INPUTS;

    return PSA_SUCCESS;
exit:
    psa_pake_abort(operation);
    return status;
}

psa_status_t psa_pake_set_password_key(
    psa_pake_operation_t *operation,
    mbedtls_svc_key_id_t password)
{
    psa_status_t status = PSA_ERROR_CORRUPTION_DETECTED;
    psa_status_t unlock_status = PSA_ERROR_CORRUPTION_DETECTED;
    psa_key_slot_t *slot = NULL;
    psa_key_attributes_t attributes;
    psa_key_type_t type;

    if (operation->stage != PSA_PAKE_OPERATION_STAGE_COLLECT_INPUTS) {
        status = PSA_ERROR_BAD_STATE;
        goto exit;
    }

    status = psa_get_and_lock_key_slot_with_policy(password, &slot,
                                                   PSA_KEY_USAGE_DERIVE,
                                                   operation->alg);
    if (status != PSA_SUCCESS) {
        goto exit;
    }

    attributes = (psa_key_attributes_t) {
        .core = slot->attr
    };

    type = psa_get_key_type(&attributes);

    if (type != PSA_KEY_TYPE_PASSWORD &&
        type != PSA_KEY_TYPE_PASSWORD_HASH) {
        status = PSA_ERROR_INVALID_ARGUMENT;
        goto exit;
    }

    operation->data.inputs.password = mbedtls_calloc(1, slot->key.bytes);
    if (operation->data.inputs.password == NULL) {
        status = PSA_ERROR_INSUFFICIENT_MEMORY;
        goto exit;
    }

    memcpy(operation->data.inputs.password, slot->key.data, slot->key.bytes);
    operation->data.inputs.password_len = slot->key.bytes;
    operation->data.inputs.attributes = attributes;
exit:
    if (status != PSA_SUCCESS) {
        psa_pake_abort(operation);
    }
    unlock_status = psa_unregister_read(slot);
    return (status == PSA_SUCCESS) ? unlock_status : status;
}

psa_status_t psa_pake_set_user(
    psa_pake_operation_t *operation,
    const uint8_t *user_id,
    size_t user_id_len)
{
    psa_status_t status = PSA_ERROR_CORRUPTION_DETECTED;

    if (operation->stage != PSA_PAKE_OPERATION_STAGE_COLLECT_INPUTS) {
        status = PSA_ERROR_BAD_STATE;
        goto exit;
    }

    if (user_id_len == 0) {
        status = PSA_ERROR_INVALID_ARGUMENT;
        goto exit;
    }

    if (operation->data.inputs.user_len != 0) {
        status = PSA_ERROR_BAD_STATE;
        goto exit;
    }

    operation->data.inputs.user = mbedtls_calloc(1, user_id_len);
    if (operation->data.inputs.user == NULL) {
        status = PSA_ERROR_INSUFFICIENT_MEMORY;
        goto exit;
    }

    memcpy(operation->data.inputs.user, user_id, user_id_len);
    operation->data.inputs.user_len = user_id_len;

    return PSA_SUCCESS;
exit:
    psa_pake_abort(operation);
    return status;
}

psa_status_t psa_pake_set_peer(
    psa_pake_operation_t *operation,
    const uint8_t *peer_id,
    size_t peer_id_len)
{
    psa_status_t status = PSA_ERROR_CORRUPTION_DETECTED;

    if (operation->stage != PSA_PAKE_OPERATION_STAGE_COLLECT_INPUTS) {
        status = PSA_ERROR_BAD_STATE;
        goto exit;
    }

    if (peer_id_len == 0) {
        status = PSA_ERROR_INVALID_ARGUMENT;
        goto exit;
    }

    if (operation->data.inputs.peer_len != 0) {
        status = PSA_ERROR_BAD_STATE;
        goto exit;
    }

    operation->data.inputs.peer = mbedtls_calloc(1, peer_id_len);
    if (operation->data.inputs.peer == NULL) {
        status = PSA_ERROR_INSUFFICIENT_MEMORY;
        goto exit;
    }

    memcpy(operation->data.inputs.peer, peer_id, peer_id_len);
    operation->data.inputs.peer_len = peer_id_len;

    return PSA_SUCCESS;
exit:
    psa_pake_abort(operation);
    return status;
}

psa_status_t psa_pake_set_role(
    psa_pake_operation_t *operation,
    psa_pake_role_t role)
{
    psa_status_t status = PSA_ERROR_CORRUPTION_DETECTED;

    if (operation->stage != PSA_PAKE_OPERATION_STAGE_COLLECT_INPUTS) {
        status = PSA_ERROR_BAD_STATE;
        goto exit;
    }

    switch (operation->alg) {
#if defined(PSA_WANT_ALG_JPAKE)
        case PSA_ALG_JPAKE:
            if (role == PSA_PAKE_ROLE_NONE) {
                return PSA_SUCCESS;
            }
            status = PSA_ERROR_INVALID_ARGUMENT;
            break;
#endif
        default:
            (void) role;
            status = PSA_ERROR_NOT_SUPPORTED;
            goto exit;
    }
exit:
    psa_pake_abort(operation);
    return status;
}

/* Auxiliary function to convert core computation stage to single driver step. */
#if defined(PSA_WANT_ALG_JPAKE)
static psa_crypto_driver_pake_step_t convert_jpake_computation_stage_to_driver_step(
    psa_jpake_computation_stage_t *stage)
{
    psa_crypto_driver_pake_step_t key_share_step;
    if (stage->round == PSA_JPAKE_FIRST) {
        int is_x1;

        if (stage->io_mode == PSA_JPAKE_OUTPUT) {
            is_x1 = (stage->outputs < 1);
        } else {
            is_x1 = (stage->inputs < 1);
        }

        key_share_step = is_x1 ?
                         PSA_JPAKE_X1_STEP_KEY_SHARE :
                         PSA_JPAKE_X2_STEP_KEY_SHARE;
    } else if (stage->round == PSA_JPAKE_SECOND) {
        key_share_step = (stage->io_mode == PSA_JPAKE_OUTPUT) ?
                         PSA_JPAKE_X2S_STEP_KEY_SHARE :
                         PSA_JPAKE_X4S_STEP_KEY_SHARE;
    } else {
        return PSA_JPAKE_STEP_INVALID;
    }
    return (psa_crypto_driver_pake_step_t) (key_share_step + stage->step - PSA_PAKE_STEP_KEY_SHARE);
}
#endif /* PSA_WANT_ALG_JPAKE */

static psa_status_t psa_pake_complete_inputs(
    psa_pake_operation_t *operation)
{
    psa_status_t status = PSA_ERROR_CORRUPTION_DETECTED;
    /* Create copy of the inputs on stack as inputs share memory
       with the driver context which will be setup by the driver. */
    psa_crypto_driver_pake_inputs_t inputs = operation->data.inputs;

    if (inputs.password_len == 0) {
        return PSA_ERROR_BAD_STATE;
    }

    if (operation->alg == PSA_ALG_JPAKE) {
        if (inputs.user_len == 0 || inputs.peer_len == 0) {
            return PSA_ERROR_BAD_STATE;
        }
    }

    /* Clear driver context */
    mbedtls_platform_zeroize(&operation->data, sizeof(operation->data));

    status = psa_driver_wrapper_pake_setup(operation, &inputs);

    /* Driver is responsible for creating its own copy of the password. */
    mbedtls_zeroize_and_free(inputs.password, inputs.password_len);

    /* User and peer are translated to role. */
    mbedtls_free(inputs.user);
    mbedtls_free(inputs.peer);

    if (status == PSA_SUCCESS) {
#if defined(PSA_WANT_ALG_JPAKE)
        if (operation->alg == PSA_ALG_JPAKE) {
            operation->stage = PSA_PAKE_OPERATION_STAGE_COMPUTATION;
        } else
#endif /* PSA_WANT_ALG_JPAKE */
        {
            status = PSA_ERROR_NOT_SUPPORTED;
        }
    }
    return status;
}

#if defined(PSA_WANT_ALG_JPAKE)
static psa_status_t psa_jpake_prologue(
    psa_pake_operation_t *operation,
    psa_pake_step_t step,
    psa_jpake_io_mode_t io_mode)
{
    if (step != PSA_PAKE_STEP_KEY_SHARE &&
        step != PSA_PAKE_STEP_ZK_PUBLIC &&
        step != PSA_PAKE_STEP_ZK_PROOF) {
        return PSA_ERROR_INVALID_ARGUMENT;
    }

    psa_jpake_computation_stage_t *computation_stage =
        &operation->computation_stage.jpake;

    if (computation_stage->round != PSA_JPAKE_FIRST &&
        computation_stage->round != PSA_JPAKE_SECOND) {
        return PSA_ERROR_BAD_STATE;
    }

    /* Check that the step we are given is the one we were expecting */
    if (step != computation_stage->step) {
        return PSA_ERROR_BAD_STATE;
    }

    if (step == PSA_PAKE_STEP_KEY_SHARE &&
        computation_stage->inputs == 0 &&
        computation_stage->outputs == 0) {
        /* Start of the round, so function decides whether we are inputting
         * or outputting */
        computation_stage->io_mode = io_mode;
    } else if (computation_stage->io_mode != io_mode) {
        /* Middle of the round so the mode we are in must match the function
         * called by the user */
        return PSA_ERROR_BAD_STATE;
    }

    return PSA_SUCCESS;
}

static psa_status_t psa_jpake_epilogue(
    psa_pake_operation_t *operation,
    psa_jpake_io_mode_t io_mode)
{
    psa_jpake_computation_stage_t *stage =
        &operation->computation_stage.jpake;

    if (stage->step == PSA_PAKE_STEP_ZK_PROOF) {
        /* End of an input/output */
        if (io_mode == PSA_JPAKE_INPUT) {
            stage->inputs++;
            if (stage->inputs == PSA_JPAKE_EXPECTED_INPUTS(stage->round)) {
                stage->io_mode = PSA_JPAKE_OUTPUT;
            }
        }
        if (io_mode == PSA_JPAKE_OUTPUT) {
            stage->outputs++;
            if (stage->outputs == PSA_JPAKE_EXPECTED_OUTPUTS(stage->round)) {
                stage->io_mode = PSA_JPAKE_INPUT;
            }
        }
        if (stage->inputs == PSA_JPAKE_EXPECTED_INPUTS(stage->round) &&
            stage->outputs == PSA_JPAKE_EXPECTED_OUTPUTS(stage->round)) {
            /* End of a round, move to the next round */
            stage->inputs = 0;
            stage->outputs = 0;
            stage->round++;
        }
        stage->step = PSA_PAKE_STEP_KEY_SHARE;
    } else {
        stage->step++;
    }
    return PSA_SUCCESS;
}

#endif /* PSA_WANT_ALG_JPAKE */

psa_status_t psa_pake_output(
    psa_pake_operation_t *operation,
    psa_pake_step_t step,
    uint8_t *output,
    size_t output_size,
    size_t *output_length)
{
    psa_status_t status = PSA_ERROR_CORRUPTION_DETECTED;
    psa_crypto_driver_pake_step_t driver_step = PSA_JPAKE_STEP_INVALID;
    *output_length = 0;

    if (operation->stage == PSA_PAKE_OPERATION_STAGE_COLLECT_INPUTS) {
        status = psa_pake_complete_inputs(operation);
        if (status != PSA_SUCCESS) {
            goto exit;
        }
    }

    if (operation->stage != PSA_PAKE_OPERATION_STAGE_COMPUTATION) {
        status = PSA_ERROR_BAD_STATE;
        goto exit;
    }

    if (output_size == 0) {
        status = PSA_ERROR_INVALID_ARGUMENT;
        goto exit;
    }

    switch (operation->alg) {
#if defined(PSA_WANT_ALG_JPAKE)
        case PSA_ALG_JPAKE:
            status = psa_jpake_prologue(operation, step, PSA_JPAKE_OUTPUT);
            if (status != PSA_SUCCESS) {
                goto exit;
            }
            driver_step = convert_jpake_computation_stage_to_driver_step(
                &operation->computation_stage.jpake);
            break;
#endif /* PSA_WANT_ALG_JPAKE */
        default:
            (void) step;
            status = PSA_ERROR_NOT_SUPPORTED;
            goto exit;
    }

    status = psa_driver_wrapper_pake_output(operation, driver_step,
                                            output, output_size, output_length);

    if (status != PSA_SUCCESS) {
        goto exit;
    }

    switch (operation->alg) {
#if defined(PSA_WANT_ALG_JPAKE)
        case PSA_ALG_JPAKE:
            status = psa_jpake_epilogue(operation, PSA_JPAKE_OUTPUT);
            if (status != PSA_SUCCESS) {
                goto exit;
            }
            break;
#endif /* PSA_WANT_ALG_JPAKE */
        default:
            status = PSA_ERROR_NOT_SUPPORTED;
            goto exit;
    }

    return PSA_SUCCESS;
exit:
    psa_pake_abort(operation);
    return status;
}

psa_status_t psa_pake_input(
    psa_pake_operation_t *operation,
    psa_pake_step_t step,
    const uint8_t *input,
    size_t input_length)
{
    psa_status_t status = PSA_ERROR_CORRUPTION_DETECTED;
    psa_crypto_driver_pake_step_t driver_step = PSA_JPAKE_STEP_INVALID;
    const size_t max_input_length = (size_t) PSA_PAKE_INPUT_SIZE(operation->alg,
                                                                 operation->primitive,
                                                                 step);

    if (operation->stage == PSA_PAKE_OPERATION_STAGE_COLLECT_INPUTS) {
        status = psa_pake_complete_inputs(operation);
        if (status != PSA_SUCCESS) {
            goto exit;
        }
    }

    if (operation->stage != PSA_PAKE_OPERATION_STAGE_COMPUTATION) {
        status =  PSA_ERROR_BAD_STATE;
        goto exit;
    }

    if (input_length == 0 || input_length > max_input_length) {
        status = PSA_ERROR_INVALID_ARGUMENT;
        goto exit;
    }

    switch (operation->alg) {
#if defined(PSA_WANT_ALG_JPAKE)
        case PSA_ALG_JPAKE:
            status = psa_jpake_prologue(operation, step, PSA_JPAKE_INPUT);
            if (status != PSA_SUCCESS) {
                goto exit;
            }
            driver_step = convert_jpake_computation_stage_to_driver_step(
                &operation->computation_stage.jpake);
            break;
#endif /* PSA_WANT_ALG_JPAKE */
        default:
            (void) step;
            status = PSA_ERROR_NOT_SUPPORTED;
            goto exit;
    }

    status = psa_driver_wrapper_pake_input(operation, driver_step,
                                           input, input_length);

    if (status != PSA_SUCCESS) {
        goto exit;
    }

    switch (operation->alg) {
#if defined(PSA_WANT_ALG_JPAKE)
        case PSA_ALG_JPAKE:
            status = psa_jpake_epilogue(operation, PSA_JPAKE_INPUT);
            if (status != PSA_SUCCESS) {
                goto exit;
            }
            break;
#endif /* PSA_WANT_ALG_JPAKE */
        default:
            status = PSA_ERROR_NOT_SUPPORTED;
            goto exit;
    }

    return PSA_SUCCESS;
exit:
    psa_pake_abort(operation);
    return status;
}

psa_status_t psa_pake_get_implicit_key(
    psa_pake_operation_t *operation,
    psa_key_derivation_operation_t *output)
{
    psa_status_t status = PSA_ERROR_CORRUPTION_DETECTED;
    psa_status_t abort_status = PSA_ERROR_CORRUPTION_DETECTED;
    uint8_t shared_key[MBEDTLS_PSA_JPAKE_BUFFER_SIZE];
    size_t shared_key_len = 0;

    if (operation->stage != PSA_PAKE_OPERATION_STAGE_COMPUTATION) {
        status = PSA_ERROR_BAD_STATE;
        goto exit;
    }

#if defined(PSA_WANT_ALG_JPAKE)
    if (operation->alg == PSA_ALG_JPAKE) {
        psa_jpake_computation_stage_t *computation_stage =
            &operation->computation_stage.jpake;
        if (computation_stage->round != PSA_JPAKE_FINISHED) {
            status = PSA_ERROR_BAD_STATE;
            goto exit;
        }
    } else
#endif /* PSA_WANT_ALG_JPAKE */
    {
        status = PSA_ERROR_NOT_SUPPORTED;
        goto exit;
    }

    status = psa_driver_wrapper_pake_get_implicit_key(operation,
                                                      shared_key,
                                                      sizeof(shared_key),
                                                      &shared_key_len);

    if (status != PSA_SUCCESS) {
        goto exit;
    }

    status = psa_key_derivation_input_bytes(output,
                                            PSA_KEY_DERIVATION_INPUT_SECRET,
                                            shared_key,
                                            shared_key_len);

    mbedtls_platform_zeroize(shared_key, sizeof(shared_key));
exit:
    abort_status = psa_pake_abort(operation);
    return status == PSA_SUCCESS ? abort_status : status;
}

psa_status_t psa_pake_abort(
    psa_pake_operation_t *operation)
{
    psa_status_t status = PSA_SUCCESS;

    if (operation->stage == PSA_PAKE_OPERATION_STAGE_COMPUTATION) {
        status = psa_driver_wrapper_pake_abort(operation);
    }

    if (operation->stage == PSA_PAKE_OPERATION_STAGE_COLLECT_INPUTS) {
        if (operation->data.inputs.password != NULL) {
            mbedtls_zeroize_and_free(operation->data.inputs.password,
                                     operation->data.inputs.password_len);
        }
        if (operation->data.inputs.user != NULL) {
            mbedtls_free(operation->data.inputs.user);
        }
        if (operation->data.inputs.peer != NULL) {
            mbedtls_free(operation->data.inputs.peer);
        }
    }
    memset(operation, 0, sizeof(psa_pake_operation_t));

    return status;
}
#endif /* PSA_WANT_ALG_SOME_PAKE */

/* Memory copying test hooks. These are called before input copy, after input
 * copy, before output copy and after output copy, respectively.
 * They are used by memory-poisoning tests to temporarily unpoison buffers
 * while they are copied. */
#if defined(MBEDTLS_TEST_HOOKS)
void (*psa_input_pre_copy_hook)(const uint8_t *input, size_t input_len) = NULL;
void (*psa_input_post_copy_hook)(const uint8_t *input, size_t input_len) = NULL;
void (*psa_output_pre_copy_hook)(const uint8_t *output, size_t output_len) = NULL;
void (*psa_output_post_copy_hook)(const uint8_t *output, size_t output_len) = NULL;
#endif

/** Copy from an input buffer to a local copy.
 *
 * \param[in] input             Pointer to input buffer.
 * \param[in] input_len         Length of the input buffer.
 * \param[out] input_copy       Pointer to a local copy in which to store the input data.
 * \param[out] input_copy_len   Length of the local copy buffer.
 * \return                      #PSA_SUCCESS, if the buffer was successfully
 *                              copied.
 * \return                      #PSA_ERROR_CORRUPTION_DETECTED, if the local
 *                              copy is too small to hold contents of the
 *                              input buffer.
 */
MBEDTLS_STATIC_TESTABLE
psa_status_t psa_crypto_copy_input(const uint8_t *input, size_t input_len,
                                   uint8_t *input_copy, size_t input_copy_len)
{
    if (input_len > input_copy_len) {
        return PSA_ERROR_CORRUPTION_DETECTED;
    }

#if defined(MBEDTLS_TEST_HOOKS)
    if (psa_input_pre_copy_hook != NULL) {
        psa_input_pre_copy_hook(input, input_len);
    }
#endif

    if (input_len > 0) {
        memcpy(input_copy, input, input_len);
    }

#if defined(MBEDTLS_TEST_HOOKS)
    if (psa_input_post_copy_hook != NULL) {
        psa_input_post_copy_hook(input, input_len);
    }
#endif

    return PSA_SUCCESS;
}

/** Copy from a local output buffer into a user-supplied one.
 *
 * \param[in] output_copy       Pointer to a local buffer containing the output.
 * \param[in] output_copy_len   Length of the local buffer.
 * \param[out] output           Pointer to user-supplied output buffer.
 * \param[out] output_len       Length of the user-supplied output buffer.
 * \return                      #PSA_SUCCESS, if the buffer was successfully
 *                              copied.
 * \return                      #PSA_ERROR_BUFFER_TOO_SMALL, if the
 *                              user-supplied output buffer is too small to
 *                              hold the contents of the local buffer.
 */
MBEDTLS_STATIC_TESTABLE
psa_status_t psa_crypto_copy_output(const uint8_t *output_copy, size_t output_copy_len,
                                    uint8_t *output, size_t output_len)
{
    if (output_len < output_copy_len) {
        return PSA_ERROR_BUFFER_TOO_SMALL;
    }

#if defined(MBEDTLS_TEST_HOOKS)
    if (psa_output_pre_copy_hook != NULL) {
        psa_output_pre_copy_hook(output, output_len);
    }
#endif

    if (output_copy_len > 0) {
        memcpy(output, output_copy, output_copy_len);
    }

#if defined(MBEDTLS_TEST_HOOKS)
    if (psa_output_post_copy_hook != NULL) {
        psa_output_post_copy_hook(output, output_len);
    }
#endif

    return PSA_SUCCESS;
}

psa_status_t psa_crypto_local_input_alloc(const uint8_t *input, size_t input_len,
                                          psa_crypto_local_input_t *local_input)
{
    psa_status_t status;

    *local_input = PSA_CRYPTO_LOCAL_INPUT_INIT;

    if (input_len == 0) {
        return PSA_SUCCESS;
    }

    local_input->buffer = mbedtls_calloc(input_len, 1);
    if (local_input->buffer == NULL) {
        /* Since we dealt with the zero-length case above, we know that
         * a NULL return value means a failure of allocation. */
        return PSA_ERROR_INSUFFICIENT_MEMORY;
    }
    /* From now on, we must free local_input->buffer on error. */

    local_input->length = input_len;

    status = psa_crypto_copy_input(input, input_len,
                                   local_input->buffer, local_input->length);
    if (status != PSA_SUCCESS) {
        goto error;
    }

    return PSA_SUCCESS;

error:
    mbedtls_free(local_input->buffer);
    local_input->buffer = NULL;
    local_input->length = 0;
    return status;
}

void psa_crypto_local_input_free(psa_crypto_local_input_t *local_input)
{
    mbedtls_free(local_input->buffer);
    local_input->buffer = NULL;
    local_input->length = 0;
}

psa_status_t psa_crypto_local_output_alloc(uint8_t *output, size_t output_len,
                                           psa_crypto_local_output_t *local_output)
{
    *local_output = PSA_CRYPTO_LOCAL_OUTPUT_INIT;

    if (output_len == 0) {
        return PSA_SUCCESS;
    }
    local_output->buffer = mbedtls_calloc(output_len, 1);
    if (local_output->buffer == NULL) {
        /* Since we dealt with the zero-length case above, we know that
         * a NULL return value means a failure of allocation. */
        return PSA_ERROR_INSUFFICIENT_MEMORY;
    }
    local_output->length = output_len;
    local_output->original = output;

    return PSA_SUCCESS;
}

psa_status_t psa_crypto_local_output_alloc_with_copy(uint8_t *output, size_t output_len,
                                                     psa_crypto_local_output_t *local_output)
{
    psa_status_t status;
    *local_output = PSA_CRYPTO_LOCAL_OUTPUT_INIT;

    if (output_len == 0) {
        return PSA_SUCCESS;
    }
    local_output->buffer = mbedtls_calloc(output_len, 1);
    if (local_output->buffer == NULL) {
        /* Since we dealt with the zero-length case above, we know that
         * a NULL return value means a failure of allocation. */
        return PSA_ERROR_INSUFFICIENT_MEMORY;
    }
    local_output->length = output_len;
    local_output->original = output;

    status = psa_crypto_copy_input(output, output_len,
                                   local_output->buffer, local_output->length);
    if (status != PSA_SUCCESS) {
        goto error;
    }

    return PSA_SUCCESS;

error:
    mbedtls_free(local_output->buffer);
    local_output->buffer = NULL;
    local_output->length = 0;
    return status;
}

psa_status_t psa_crypto_local_output_free(psa_crypto_local_output_t *local_output)
{
    psa_status_t status;

    if (local_output->buffer == NULL) {
        local_output->length = 0;
        return PSA_SUCCESS;
    }
    if (local_output->original == NULL) {
        /* We have an internal copy but nothing to copy back to. */
        return PSA_ERROR_CORRUPTION_DETECTED;
    }

    status = psa_crypto_copy_output(local_output->buffer, local_output->length,
                                    local_output->original, local_output->length);
    if (status != PSA_SUCCESS) {
        return status;
    }

    mbedtls_free(local_output->buffer);
    local_output->buffer = NULL;
    local_output->length = 0;

    return PSA_SUCCESS;
}

#endif /* MBEDTLS_PSA_CRYPTO_C */<|MERGE_RESOLUTION|>--- conflicted
+++ resolved
@@ -4421,13 +4421,9 @@
         goto exit;
     }
 
-<<<<<<< HEAD
     LOCAL_OUTPUT_ALLOC(iv_external, default_iv_length, iv);
 
-    status = psa_generate_random(iv, default_iv_length);
-=======
     status = psa_generate_random_internal(local_iv, default_iv_length);
->>>>>>> 2bb537ec
     if (status != PSA_SUCCESS) {
         goto exit;
     }
