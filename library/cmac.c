/**
 * \file cmac.c
 *
 * \brief NIST SP800-38B compliant CMAC implementation for AES and 3DES
 *
 *  Copyright The Mbed TLS Contributors
 *  SPDX-License-Identifier: Apache-2.0 OR GPL-2.0-or-later
 */

/*
 * References:
 *
 * - NIST SP 800-38B Recommendation for Block Cipher Modes of Operation: The
 *      CMAC Mode for Authentication
 *   http://nvlpubs.nist.gov/nistpubs/SpecialPublications/NIST.SP.800-38b.pdf
 *
 * - RFC 4493 - The AES-CMAC Algorithm
 *   https://tools.ietf.org/html/rfc4493
 *
 * - RFC 4615 - The Advanced Encryption Standard-Cipher-based Message
 *      Authentication Code-Pseudo-Random Function-128 (AES-CMAC-PRF-128)
 *      Algorithm for the Internet Key Exchange Protocol (IKE)
 *   https://tools.ietf.org/html/rfc4615
 *
 *   Additional test vectors: ISO/IEC 9797-1
 *
 */

#include "common.h"

#if defined(MBEDTLS_CMAC_C)

#include "mbedtls/cmac.h"
#include "mbedtls/platform_util.h"
#include "mbedtls/error.h"
#include "mbedtls/platform.h"
#include "constant_time_internal.h"

#include <string.h>

#if !defined(MBEDTLS_CMAC_ALT) || defined(MBEDTLS_SELF_TEST)

/*
 * Multiplication by u in the Galois field of GF(2^n)
 *
 * As explained in NIST SP 800-38B, this can be computed:
 *
 *   If MSB(p) = 0, then p = (p << 1)
 *   If MSB(p) = 1, then p = (p << 1) ^ R_n
 *   with R_64 = 0x1B and  R_128 = 0x87
 *
 * Input and output MUST NOT point to the same buffer
 * Block size must be 8 bytes or 16 bytes - the block sizes for DES and AES.
 */
static int cmac_multiply_by_u(unsigned char *output,
                              const unsigned char *input,
                              size_t blocksize)
{
    const unsigned char R_128 = 0x87;
<<<<<<< HEAD
    const unsigned char R_64 = 0x1B;
    unsigned char R_n;
    unsigned char overflow = 0x00;
=======
    unsigned char R_n, mask;
    uint32_t overflow = 0x00;
>>>>>>> b2b90682
    int i;

    if (blocksize == MBEDTLS_AES_BLOCK_SIZE) {
        R_n = R_128;
    }
#if defined(MBEDTLS_DES_C)
    else if (blocksize == MBEDTLS_DES3_BLOCK_SIZE) {
        const unsigned char R_64 = 0x1B;
        R_n = R_64;
    }
#endif
    else {
        return MBEDTLS_ERR_CIPHER_BAD_INPUT_DATA;
    }

    for (i = (int) blocksize - 4; i >= 0; i -= 4) {
        uint32_t i32 = MBEDTLS_GET_UINT32_BE(&input[i], 0);
        uint32_t new_overflow = i32 >> 31;
        i32 = (i32 << 1) | overflow;
        MBEDTLS_PUT_UINT32_BE(i32, &output[i], 0);
        overflow = new_overflow;
    }

    R_n = (unsigned char) mbedtls_ct_uint_if_else_0(mbedtls_ct_bool(input[0] >> 7), R_n);
    output[blocksize - 1] ^= R_n;

    return 0;
}

/*
 * Generate subkeys
 *
 * - as specified by RFC 4493, section 2.3 Subkey Generation Algorithm
 */
static int cmac_generate_subkeys(mbedtls_cipher_context_t *ctx,
                                 unsigned char *K1, unsigned char *K2)
{
    int ret = MBEDTLS_ERR_ERROR_CORRUPTION_DETECTED;
    unsigned char L[MBEDTLS_CMAC_MAX_BLOCK_SIZE];
    size_t olen, block_size;

    mbedtls_platform_zeroize(L, sizeof(L));

    block_size = mbedtls_cipher_info_get_block_size(ctx->cipher_info);

    /* Calculate Ek(0) */
    if ((ret = mbedtls_cipher_update(ctx, L, block_size, L, &olen)) != 0) {
        goto exit;
    }

    /*
     * Generate K1 and K2
     */
    if ((ret = cmac_multiply_by_u(K1, L, block_size)) != 0) {
        goto exit;
    }

    if ((ret = cmac_multiply_by_u(K2, K1, block_size)) != 0) {
        goto exit;
    }

exit:
    mbedtls_platform_zeroize(L, sizeof(L));

    return ret;
}
#endif /* !defined(MBEDTLS_CMAC_ALT) || defined(MBEDTLS_SELF_TEST) */

#if !defined(MBEDTLS_CMAC_ALT)

/*
 * Create padded last block from (partial) last block.
 *
 * We can't use the padding option from the cipher layer, as it only works for
 * CBC and we use ECB mode, and anyway we need to XOR K1 or K2 in addition.
 */
static void cmac_pad(unsigned char padded_block[MBEDTLS_CMAC_MAX_BLOCK_SIZE],
                     size_t padded_block_len,
                     const unsigned char *last_block,
                     size_t last_block_len)
{
    size_t j;

    for (j = 0; j < padded_block_len; j++) {
        if (j < last_block_len) {
            padded_block[j] = last_block[j];
        } else if (j == last_block_len) {
            padded_block[j] = 0x80;
        } else {
            padded_block[j] = 0x00;
        }
    }
}

int mbedtls_cipher_cmac_starts(mbedtls_cipher_context_t *ctx,
                               const unsigned char *key, size_t keybits)
{
    mbedtls_cipher_type_t type;
    mbedtls_cmac_context_t *cmac_ctx;
    int retval;

    if (ctx == NULL || ctx->cipher_info == NULL || key == NULL) {
        return MBEDTLS_ERR_CIPHER_BAD_INPUT_DATA;
    }

    if ((retval = mbedtls_cipher_setkey(ctx, key, (int) keybits,
                                        MBEDTLS_ENCRYPT)) != 0) {
        return retval;
    }

    type = mbedtls_cipher_info_get_type(ctx->cipher_info);

    switch (type) {
        case MBEDTLS_CIPHER_AES_128_ECB:
        case MBEDTLS_CIPHER_AES_192_ECB:
        case MBEDTLS_CIPHER_AES_256_ECB:
        case MBEDTLS_CIPHER_DES_EDE3_ECB:
            break;
        default:
            return MBEDTLS_ERR_CIPHER_BAD_INPUT_DATA;
    }

    /* Allocated and initialise in the cipher context memory for the CMAC
     * context */
    cmac_ctx = mbedtls_calloc(1, sizeof(mbedtls_cmac_context_t));
    if (cmac_ctx == NULL) {
        return MBEDTLS_ERR_CIPHER_ALLOC_FAILED;
    }

    ctx->cmac_ctx = cmac_ctx;

    mbedtls_platform_zeroize(cmac_ctx->state, sizeof(cmac_ctx->state));

    return 0;
}

int mbedtls_cipher_cmac_update(mbedtls_cipher_context_t *ctx,
                               const unsigned char *input, size_t ilen)
{
    mbedtls_cmac_context_t *cmac_ctx;
    unsigned char *state;
    int ret = 0;
    size_t n, j, olen, block_size;

    if (ctx == NULL || ctx->cipher_info == NULL || input == NULL ||
        ctx->cmac_ctx == NULL) {
        return MBEDTLS_ERR_CIPHER_BAD_INPUT_DATA;
    }

    cmac_ctx = ctx->cmac_ctx;
    block_size = mbedtls_cipher_info_get_block_size(ctx->cipher_info);
    state = ctx->cmac_ctx->state;

    /* Without the MBEDTLS_ASSUME below, gcc -O3 will generate a warning of the form
     * error: writing 16 bytes into a region of size 0 [-Werror=stringop-overflow=] */
    MBEDTLS_ASSUME(block_size <= MBEDTLS_CMAC_MAX_BLOCK_SIZE);

    /* Is there data still to process from the last call, that's greater in
     * size than a block? */
    if (cmac_ctx->unprocessed_len > 0 &&
        ilen > block_size - cmac_ctx->unprocessed_len) {
        memcpy(&cmac_ctx->unprocessed_block[cmac_ctx->unprocessed_len],
               input,
               block_size - cmac_ctx->unprocessed_len);

        mbedtls_xor_no_simd(state, cmac_ctx->unprocessed_block, state, block_size);

        if ((ret = mbedtls_cipher_update(ctx, state, block_size, state,
                                         &olen)) != 0) {
            goto exit;
        }

        input += block_size - cmac_ctx->unprocessed_len;
        ilen -= block_size - cmac_ctx->unprocessed_len;
        cmac_ctx->unprocessed_len = 0;
    }

    /* n is the number of blocks including any final partial block */
    n = (ilen + block_size - 1) / block_size;

    /* Iterate across the input data in block sized chunks, excluding any
     * final partial or complete block */
    for (j = 1; j < n; j++) {
        mbedtls_xor_no_simd(state, input, state, block_size);

        if ((ret = mbedtls_cipher_update(ctx, state, block_size, state,
                                         &olen)) != 0) {
            goto exit;
        }

        ilen -= block_size;
        input += block_size;
    }

    /* If there is data left over that wasn't aligned to a block */
    if (ilen > 0) {
        memcpy(&cmac_ctx->unprocessed_block[cmac_ctx->unprocessed_len],
               input,
               ilen);
        cmac_ctx->unprocessed_len += ilen;
    }

exit:
    return ret;
}

int mbedtls_cipher_cmac_finish(mbedtls_cipher_context_t *ctx,
                               unsigned char *output)
{
    mbedtls_cmac_context_t *cmac_ctx;
    unsigned char *state, *last_block;
    unsigned char K1[MBEDTLS_CMAC_MAX_BLOCK_SIZE];
    unsigned char K2[MBEDTLS_CMAC_MAX_BLOCK_SIZE];
    unsigned char M_last[MBEDTLS_CMAC_MAX_BLOCK_SIZE];
    int ret = MBEDTLS_ERR_ERROR_CORRUPTION_DETECTED;
    size_t olen, block_size;

    if (ctx == NULL || ctx->cipher_info == NULL || ctx->cmac_ctx == NULL ||
        output == NULL) {
        return MBEDTLS_ERR_CIPHER_BAD_INPUT_DATA;
    }

    cmac_ctx = ctx->cmac_ctx;
    block_size = mbedtls_cipher_info_get_block_size(ctx->cipher_info);
    MBEDTLS_ASSUME(block_size <= MBEDTLS_CMAC_MAX_BLOCK_SIZE); // silence GCC warning
    state = cmac_ctx->state;

    mbedtls_platform_zeroize(K1, sizeof(K1));
    mbedtls_platform_zeroize(K2, sizeof(K2));
    cmac_generate_subkeys(ctx, K1, K2);

    last_block = cmac_ctx->unprocessed_block;

    /* Calculate last block */
    if (cmac_ctx->unprocessed_len < block_size) {
        cmac_pad(M_last, block_size, last_block, cmac_ctx->unprocessed_len);
        mbedtls_xor(M_last, M_last, K2, block_size);
    } else {
        /* Last block is complete block */
        mbedtls_xor(M_last, last_block, K1, block_size);
    }


    mbedtls_xor(state, M_last, state, block_size);
    if ((ret = mbedtls_cipher_update(ctx, state, block_size, state,
                                     &olen)) != 0) {
        goto exit;
    }

    memcpy(output, state, block_size);

exit:
    /* Wipe the generated keys on the stack, and any other transients to avoid
     * side channel leakage */
    mbedtls_platform_zeroize(K1, sizeof(K1));
    mbedtls_platform_zeroize(K2, sizeof(K2));

    cmac_ctx->unprocessed_len = 0;
    mbedtls_platform_zeroize(cmac_ctx->unprocessed_block,
                             sizeof(cmac_ctx->unprocessed_block));

    mbedtls_platform_zeroize(state, MBEDTLS_CMAC_MAX_BLOCK_SIZE);
    return ret;
}

int mbedtls_cipher_cmac_reset(mbedtls_cipher_context_t *ctx)
{
    mbedtls_cmac_context_t *cmac_ctx;

    if (ctx == NULL || ctx->cipher_info == NULL || ctx->cmac_ctx == NULL) {
        return MBEDTLS_ERR_CIPHER_BAD_INPUT_DATA;
    }

    cmac_ctx = ctx->cmac_ctx;

    /* Reset the internal state */
    cmac_ctx->unprocessed_len = 0;
    mbedtls_platform_zeroize(cmac_ctx->unprocessed_block,
                             sizeof(cmac_ctx->unprocessed_block));
    mbedtls_platform_zeroize(cmac_ctx->state,
                             sizeof(cmac_ctx->state));

    return 0;
}

int mbedtls_cipher_cmac(const mbedtls_cipher_info_t *cipher_info,
                        const unsigned char *key, size_t keylen,
                        const unsigned char *input, size_t ilen,
                        unsigned char *output)
{
    mbedtls_cipher_context_t ctx;
    int ret = MBEDTLS_ERR_ERROR_CORRUPTION_DETECTED;

    if (cipher_info == NULL || key == NULL || input == NULL || output == NULL) {
        return MBEDTLS_ERR_CIPHER_BAD_INPUT_DATA;
    }

    mbedtls_cipher_init(&ctx);

    if ((ret = mbedtls_cipher_setup(&ctx, cipher_info)) != 0) {
        goto exit;
    }

    ret = mbedtls_cipher_cmac_starts(&ctx, key, keylen);
    if (ret != 0) {
        goto exit;
    }

    ret = mbedtls_cipher_cmac_update(&ctx, input, ilen);
    if (ret != 0) {
        goto exit;
    }

    ret = mbedtls_cipher_cmac_finish(&ctx, output);

exit:
    mbedtls_cipher_free(&ctx);

    return ret;
}

#if defined(MBEDTLS_AES_C)
/*
 * Implementation of AES-CMAC-PRF-128 defined in RFC 4615
 */
int mbedtls_aes_cmac_prf_128(const unsigned char *key, size_t key_length,
                             const unsigned char *input, size_t in_len,
                             unsigned char output[16])
{
    int ret = MBEDTLS_ERR_ERROR_CORRUPTION_DETECTED;
    const mbedtls_cipher_info_t *cipher_info;
    unsigned char zero_key[MBEDTLS_AES_BLOCK_SIZE];
    unsigned char int_key[MBEDTLS_AES_BLOCK_SIZE];

    if (key == NULL || input == NULL || output == NULL) {
        return MBEDTLS_ERR_CIPHER_BAD_INPUT_DATA;
    }

    cipher_info = mbedtls_cipher_info_from_type(MBEDTLS_CIPHER_AES_128_ECB);
    if (cipher_info == NULL) {
        /* Failing at this point must be due to a build issue */
        ret = MBEDTLS_ERR_CIPHER_FEATURE_UNAVAILABLE;
        goto exit;
    }

    if (key_length == MBEDTLS_AES_BLOCK_SIZE) {
        /* Use key as is */
        memcpy(int_key, key, MBEDTLS_AES_BLOCK_SIZE);
    } else {
        memset(zero_key, 0, MBEDTLS_AES_BLOCK_SIZE);

        ret = mbedtls_cipher_cmac(cipher_info, zero_key, 128, key,
                                  key_length, int_key);
        if (ret != 0) {
            goto exit;
        }
    }

    ret = mbedtls_cipher_cmac(cipher_info, int_key, 128, input, in_len,
                              output);

exit:
    mbedtls_platform_zeroize(int_key, sizeof(int_key));

    return ret;
}
#endif /* MBEDTLS_AES_C */

#endif /* !MBEDTLS_CMAC_ALT */

#if defined(MBEDTLS_SELF_TEST)
/*
 * CMAC test data for SP800-38B
 * http://csrc.nist.gov/groups/ST/toolkit/documents/Examples/AES_CMAC.pdf
 * http://csrc.nist.gov/groups/ST/toolkit/documents/Examples/TDES_CMAC.pdf
 *
 * AES-CMAC-PRF-128 test data from RFC 4615
 * https://tools.ietf.org/html/rfc4615#page-4
 */

#define NB_CMAC_TESTS_PER_KEY 4
#define NB_PRF_TESTS 3

#if defined(MBEDTLS_AES_C) || defined(MBEDTLS_DES_C)
/* All CMAC test inputs are truncated from the same 64 byte buffer. */
static const unsigned char test_message[] = {
    /* PT */
    0x6b, 0xc1, 0xbe, 0xe2,     0x2e, 0x40, 0x9f, 0x96,
    0xe9, 0x3d, 0x7e, 0x11,     0x73, 0x93, 0x17, 0x2a,
    0xae, 0x2d, 0x8a, 0x57,     0x1e, 0x03, 0xac, 0x9c,
    0x9e, 0xb7, 0x6f, 0xac,     0x45, 0xaf, 0x8e, 0x51,
    0x30, 0xc8, 0x1c, 0x46,     0xa3, 0x5c, 0xe4, 0x11,
    0xe5, 0xfb, 0xc1, 0x19,     0x1a, 0x0a, 0x52, 0xef,
    0xf6, 0x9f, 0x24, 0x45,     0xdf, 0x4f, 0x9b, 0x17,
    0xad, 0x2b, 0x41, 0x7b,     0xe6, 0x6c, 0x37, 0x10
};
#endif /* MBEDTLS_AES_C || MBEDTLS_DES_C */

#if defined(MBEDTLS_AES_C)
/* Truncation point of message for AES CMAC tests  */
static const  unsigned int  aes_message_lengths[NB_CMAC_TESTS_PER_KEY] = {
    /* Mlen */
    0,
    16,
    20,
    64
};

/* CMAC-AES128 Test Data */
static const unsigned char aes_128_key[16] = {
    0x2b, 0x7e, 0x15, 0x16,     0x28, 0xae, 0xd2, 0xa6,
    0xab, 0xf7, 0x15, 0x88,     0x09, 0xcf, 0x4f, 0x3c
};
static const unsigned char aes_128_subkeys[2][MBEDTLS_AES_BLOCK_SIZE] = {
    {
        /* K1 */
        0xfb, 0xee, 0xd6, 0x18,     0x35, 0x71, 0x33, 0x66,
        0x7c, 0x85, 0xe0, 0x8f,     0x72, 0x36, 0xa8, 0xde
    },
    {
        /* K2 */
        0xf7, 0xdd, 0xac, 0x30,     0x6a, 0xe2, 0x66, 0xcc,
        0xf9, 0x0b, 0xc1, 0x1e,     0xe4, 0x6d, 0x51, 0x3b
    }
};
static const unsigned char aes_128_expected_result[NB_CMAC_TESTS_PER_KEY][MBEDTLS_AES_BLOCK_SIZE] =
{
    {
        /* Example #1 */
        0xbb, 0x1d, 0x69, 0x29,     0xe9, 0x59, 0x37, 0x28,
        0x7f, 0xa3, 0x7d, 0x12,     0x9b, 0x75, 0x67, 0x46
    },
    {
        /* Example #2 */
        0x07, 0x0a, 0x16, 0xb4,     0x6b, 0x4d, 0x41, 0x44,
        0xf7, 0x9b, 0xdd, 0x9d,     0xd0, 0x4a, 0x28, 0x7c
    },
    {
        /* Example #3 */
        0x7d, 0x85, 0x44, 0x9e,     0xa6, 0xea, 0x19, 0xc8,
        0x23, 0xa7, 0xbf, 0x78,     0x83, 0x7d, 0xfa, 0xde
    },
    {
        /* Example #4 */
        0x51, 0xf0, 0xbe, 0xbf,     0x7e, 0x3b, 0x9d, 0x92,
        0xfc, 0x49, 0x74, 0x17,     0x79, 0x36, 0x3c, 0xfe
    }
};

/* CMAC-AES192 Test Data */
#if !defined(MBEDTLS_AES_ONLY_128_BIT_KEY_LENGTH)
static const unsigned char aes_192_key[24] = {
    0x8e, 0x73, 0xb0, 0xf7,     0xda, 0x0e, 0x64, 0x52,
    0xc8, 0x10, 0xf3, 0x2b,     0x80, 0x90, 0x79, 0xe5,
    0x62, 0xf8, 0xea, 0xd2,     0x52, 0x2c, 0x6b, 0x7b
};
static const unsigned char aes_192_subkeys[2][MBEDTLS_AES_BLOCK_SIZE] = {
    {
        /* K1 */
        0x44, 0x8a, 0x5b, 0x1c,     0x93, 0x51, 0x4b, 0x27,
        0x3e, 0xe6, 0x43, 0x9d,     0xd4, 0xda, 0xa2, 0x96
    },
    {
        /* K2 */
        0x89, 0x14, 0xb6, 0x39,     0x26, 0xa2, 0x96, 0x4e,
        0x7d, 0xcc, 0x87, 0x3b,     0xa9, 0xb5, 0x45, 0x2c
    }
};
static const unsigned char aes_192_expected_result[NB_CMAC_TESTS_PER_KEY][MBEDTLS_AES_BLOCK_SIZE] =
{
    {
        /* Example #1 */
        0xd1, 0x7d, 0xdf, 0x46,     0xad, 0xaa, 0xcd, 0xe5,
        0x31, 0xca, 0xc4, 0x83,     0xde, 0x7a, 0x93, 0x67
    },
    {
        /* Example #2 */
        0x9e, 0x99, 0xa7, 0xbf,     0x31, 0xe7, 0x10, 0x90,
        0x06, 0x62, 0xf6, 0x5e,     0x61, 0x7c, 0x51, 0x84
    },
    {
        /* Example #3 */
        0x3d, 0x75, 0xc1, 0x94,     0xed, 0x96, 0x07, 0x04,
        0x44, 0xa9, 0xfa, 0x7e,     0xc7, 0x40, 0xec, 0xf8
    },
    {
        /* Example #4 */
        0xa1, 0xd5, 0xdf, 0x0e,     0xed, 0x79, 0x0f, 0x79,
        0x4d, 0x77, 0x58, 0x96,     0x59, 0xf3, 0x9a, 0x11
    }
};
#endif /* !MBEDTLS_AES_ONLY_128_BIT_KEY_LENGTH */

/* CMAC-AES256 Test Data */
#if !defined(MBEDTLS_AES_ONLY_128_BIT_KEY_LENGTH)
static const unsigned char aes_256_key[32] = {
    0x60, 0x3d, 0xeb, 0x10,     0x15, 0xca, 0x71, 0xbe,
    0x2b, 0x73, 0xae, 0xf0,     0x85, 0x7d, 0x77, 0x81,
    0x1f, 0x35, 0x2c, 0x07,     0x3b, 0x61, 0x08, 0xd7,
    0x2d, 0x98, 0x10, 0xa3,     0x09, 0x14, 0xdf, 0xf4
};
static const unsigned char aes_256_subkeys[2][MBEDTLS_AES_BLOCK_SIZE] = {
    {
        /* K1 */
        0xca, 0xd1, 0xed, 0x03,     0x29, 0x9e, 0xed, 0xac,
        0x2e, 0x9a, 0x99, 0x80,     0x86, 0x21, 0x50, 0x2f
    },
    {
        /* K2 */
        0x95, 0xa3, 0xda, 0x06,     0x53, 0x3d, 0xdb, 0x58,
        0x5d, 0x35, 0x33, 0x01,     0x0c, 0x42, 0xa0, 0xd9
    }
};
static const unsigned char aes_256_expected_result[NB_CMAC_TESTS_PER_KEY][MBEDTLS_AES_BLOCK_SIZE] =
{
    {
        /* Example #1 */
        0x02, 0x89, 0x62, 0xf6,     0x1b, 0x7b, 0xf8, 0x9e,
        0xfc, 0x6b, 0x55, 0x1f,     0x46, 0x67, 0xd9, 0x83
    },
    {
        /* Example #2 */
        0x28, 0xa7, 0x02, 0x3f,     0x45, 0x2e, 0x8f, 0x82,
        0xbd, 0x4b, 0xf2, 0x8d,     0x8c, 0x37, 0xc3, 0x5c
    },
    {
        /* Example #3 */
        0x15, 0x67, 0x27, 0xdc,     0x08, 0x78, 0x94, 0x4a,
        0x02, 0x3c, 0x1f, 0xe0,     0x3b, 0xad, 0x6d, 0x93
    },
    {
        /* Example #4 */
        0xe1, 0x99, 0x21, 0x90,     0x54, 0x9f, 0x6e, 0xd5,
        0x69, 0x6a, 0x2c, 0x05,     0x6c, 0x31, 0x54, 0x10
    }
};
#endif /* !MBEDTLS_AES_ONLY_128_BIT_KEY_LENGTH */
#endif /* MBEDTLS_AES_C */

#if defined(MBEDTLS_DES_C)
/* Truncation point of message for 3DES CMAC tests  */
static const unsigned int des3_message_lengths[NB_CMAC_TESTS_PER_KEY] = {
    0,
    16,
    20,
    32
};

/* CMAC-TDES (Generation) - 2 Key Test Data */
static const unsigned char des3_2key_key[24] = {
    /* Key1 */
    0x01, 0x23, 0x45, 0x67,     0x89, 0xab, 0xcd, 0xef,
    /* Key2 */
    0x23, 0x45, 0x67, 0x89,     0xab, 0xcd, 0xEF, 0x01,
    /* Key3 */
    0x01, 0x23, 0x45, 0x67,     0x89, 0xab, 0xcd, 0xef
};
static const unsigned char des3_2key_subkeys[2][8] = {
    {
        /* K1 */
        0x0d, 0xd2, 0xcb, 0x7a,     0x3d, 0x88, 0x88, 0xd9
    },
    {
        /* K2 */
        0x1b, 0xa5, 0x96, 0xf4,     0x7b, 0x11, 0x11, 0xb2
    }
};
static const unsigned char des3_2key_expected_result[NB_CMAC_TESTS_PER_KEY][MBEDTLS_DES3_BLOCK_SIZE]
    = {
    {
        /* Sample #1 */
        0x79, 0xce, 0x52, 0xa7,     0xf7, 0x86, 0xa9, 0x60
    },
    {
        /* Sample #2 */
        0xcc, 0x18, 0xa0, 0xb7,     0x9a, 0xf2, 0x41, 0x3b
    },
    {
        /* Sample #3 */
        0xc0, 0x6d, 0x37, 0x7e,     0xcd, 0x10, 0x19, 0x69
    },
    {
        /* Sample #4 */
        0x9c, 0xd3, 0x35, 0x80,     0xf9, 0xb6, 0x4d, 0xfb
    }
    };

/* CMAC-TDES (Generation) - 3 Key Test Data */
static const unsigned char des3_3key_key[24] = {
    /* Key1 */
    0x01, 0x23, 0x45, 0x67,     0x89, 0xaa, 0xcd, 0xef,
    /* Key2 */
    0x23, 0x45, 0x67, 0x89,     0xab, 0xcd, 0xef, 0x01,
    /* Key3 */
    0x45, 0x67, 0x89, 0xab,     0xcd, 0xef, 0x01, 0x23
};
static const unsigned char des3_3key_subkeys[2][8] = {
    {
        /* K1 */
        0x9d, 0x74, 0xe7, 0x39,     0x33, 0x17, 0x96, 0xc0
    },
    {
        /* K2 */
        0x3a, 0xe9, 0xce, 0x72,     0x66, 0x2f, 0x2d, 0x9b
    }
};
static const unsigned char des3_3key_expected_result[NB_CMAC_TESTS_PER_KEY][MBEDTLS_DES3_BLOCK_SIZE]
    = {
    {
        /* Sample #1 */
        0x7d, 0xb0, 0xd3, 0x7d,     0xf9, 0x36, 0xc5, 0x50
    },
    {
        /* Sample #2 */
        0x30, 0x23, 0x9c, 0xf1,     0xf5, 0x2e, 0x66, 0x09
    },
    {
        /* Sample #3 */
        0x6c, 0x9f, 0x3e, 0xe4,     0x92, 0x3f, 0x6b, 0xe2
    },
    {
        /* Sample #4 */
        0x99, 0x42, 0x9b, 0xd0,     0xbF, 0x79, 0x04, 0xe5
    }
    };

#endif /* MBEDTLS_DES_C */

#if defined(MBEDTLS_AES_C)
/* AES AES-CMAC-PRF-128 Test Data */
static const unsigned char PRFK[] = {
    /* Key */
    0x00, 0x01, 0x02, 0x03,     0x04, 0x05, 0x06, 0x07,
    0x08, 0x09, 0x0a, 0x0b,     0x0c, 0x0d, 0x0e, 0x0f,
    0xed, 0xcb
};

/* Sizes in bytes */
static const size_t PRFKlen[NB_PRF_TESTS] = {
    18,
    16,
    10
};

/* Message */
static const unsigned char PRFM[] = {
    0x00, 0x01, 0x02, 0x03,     0x04, 0x05, 0x06, 0x07,
    0x08, 0x09, 0x0a, 0x0b,     0x0c, 0x0d, 0x0e, 0x0f,
    0x10, 0x11, 0x12, 0x13
};

static const unsigned char PRFT[NB_PRF_TESTS][16] = {
    {
        0x84, 0xa3, 0x48, 0xa4,     0xa4, 0x5d, 0x23, 0x5b,
        0xab, 0xff, 0xfc, 0x0d,     0x2b, 0x4d, 0xa0, 0x9a
    },
    {
        0x98, 0x0a, 0xe8, 0x7b,     0x5f, 0x4c, 0x9c, 0x52,
        0x14, 0xf5, 0xb6, 0xa8,     0x45, 0x5e, 0x4c, 0x2d
    },
    {
        0x29, 0x0d, 0x9e, 0x11,     0x2e, 0xdb, 0x09, 0xee,
        0x14, 0x1f, 0xcf, 0x64,     0xc0, 0xb7, 0x2f, 0x3d
    }
};
#endif /* MBEDTLS_AES_C */

static int cmac_test_subkeys(int verbose,
                             const char *testname,
                             const unsigned char *key,
                             int keybits,
                             const unsigned char *subkeys,
                             mbedtls_cipher_type_t cipher_type,
                             int block_size,
                             int num_tests)
{
    int i, ret = 0;
    mbedtls_cipher_context_t ctx;
    const mbedtls_cipher_info_t *cipher_info;
    unsigned char K1[MBEDTLS_CMAC_MAX_BLOCK_SIZE];
    unsigned char K2[MBEDTLS_CMAC_MAX_BLOCK_SIZE];

    cipher_info = mbedtls_cipher_info_from_type(cipher_type);
    if (cipher_info == NULL) {
        /* Failing at this point must be due to a build issue */
        return MBEDTLS_ERR_CIPHER_FEATURE_UNAVAILABLE;
    }

    for (i = 0; i < num_tests; i++) {
        if (verbose != 0) {
            mbedtls_printf("  %s CMAC subkey #%d: ", testname, i + 1);
        }

        mbedtls_cipher_init(&ctx);

        if ((ret = mbedtls_cipher_setup(&ctx, cipher_info)) != 0) {
            if (verbose != 0) {
                mbedtls_printf("test execution failed\n");
            }

            goto cleanup;
        }

        if ((ret = mbedtls_cipher_setkey(&ctx, key, keybits,
                                         MBEDTLS_ENCRYPT)) != 0) {
            /* When CMAC is implemented by an alternative implementation, or
             * the underlying primitive itself is implemented alternatively,
             * AES-192 may be unavailable. This should not cause the selftest
             * function to fail. */
            if ((ret == MBEDTLS_ERR_PLATFORM_FEATURE_UNSUPPORTED ||
                 ret == MBEDTLS_ERR_CIPHER_FEATURE_UNAVAILABLE) &&
                cipher_type == MBEDTLS_CIPHER_AES_192_ECB) {
                if (verbose != 0) {
                    mbedtls_printf("skipped\n");
                }
                goto next_test;
            }

            if (verbose != 0) {
                mbedtls_printf("test execution failed\n");
            }

            goto cleanup;
        }

        ret = cmac_generate_subkeys(&ctx, K1, K2);
        if (ret != 0) {
            if (verbose != 0) {
                mbedtls_printf("failed\n");
            }

            goto cleanup;
        }

        if ((ret = memcmp(K1, subkeys, block_size)) != 0  ||
            (ret = memcmp(K2, &subkeys[block_size], block_size)) != 0) {
            if (verbose != 0) {
                mbedtls_printf("failed\n");
            }

            goto cleanup;
        }

        if (verbose != 0) {
            mbedtls_printf("passed\n");
        }

next_test:
        mbedtls_cipher_free(&ctx);
    }

    ret = 0;
    goto exit;

cleanup:
    mbedtls_cipher_free(&ctx);

exit:
    return ret;
}

static int cmac_test_wth_cipher(int verbose,
                                const char *testname,
                                const unsigned char *key,
                                int keybits,
                                const unsigned char *messages,
                                const unsigned int message_lengths[4],
                                const unsigned char *expected_result,
                                mbedtls_cipher_type_t cipher_type,
                                int block_size,
                                int num_tests)
{
    const mbedtls_cipher_info_t *cipher_info;
    int i, ret = 0;
    unsigned char output[MBEDTLS_CMAC_MAX_BLOCK_SIZE];

    cipher_info = mbedtls_cipher_info_from_type(cipher_type);
    if (cipher_info == NULL) {
        /* Failing at this point must be due to a build issue */
        ret = MBEDTLS_ERR_CIPHER_FEATURE_UNAVAILABLE;
        goto exit;
    }

    for (i = 0; i < num_tests; i++) {
        if (verbose != 0) {
            mbedtls_printf("  %s CMAC #%d: ", testname, i + 1);
        }

        if ((ret = mbedtls_cipher_cmac(cipher_info, key, keybits, messages,
                                       message_lengths[i], output)) != 0) {
            /* When CMAC is implemented by an alternative implementation, or
             * the underlying primitive itself is implemented alternatively,
             * AES-192 and/or 3DES may be unavailable. This should not cause
             * the selftest function to fail. */
            if ((ret == MBEDTLS_ERR_PLATFORM_FEATURE_UNSUPPORTED ||
                 ret == MBEDTLS_ERR_CIPHER_FEATURE_UNAVAILABLE) &&
                (cipher_type == MBEDTLS_CIPHER_AES_192_ECB ||
                 cipher_type == MBEDTLS_CIPHER_DES_EDE3_ECB)) {
                if (verbose != 0) {
                    mbedtls_printf("skipped\n");
                }
                continue;
            }

            if (verbose != 0) {
                mbedtls_printf("failed\n");
            }
            goto exit;
        }

        if ((ret = memcmp(output, &expected_result[i * block_size], block_size)) != 0) {
            if (verbose != 0) {
                mbedtls_printf("failed\n");
            }
            goto exit;
        }

        if (verbose != 0) {
            mbedtls_printf("passed\n");
        }
    }
    ret = 0;

exit:
    return ret;
}

#if defined(MBEDTLS_AES_C)
static int test_aes128_cmac_prf(int verbose)
{
    int i;
    int ret = MBEDTLS_ERR_ERROR_CORRUPTION_DETECTED;
    unsigned char output[MBEDTLS_AES_BLOCK_SIZE];

    for (i = 0; i < NB_PRF_TESTS; i++) {
        mbedtls_printf("  AES CMAC 128 PRF #%d: ", i);
        ret = mbedtls_aes_cmac_prf_128(PRFK, PRFKlen[i], PRFM, 20, output);
        if (ret != 0 ||
            memcmp(output, PRFT[i], MBEDTLS_AES_BLOCK_SIZE) != 0) {

            if (verbose != 0) {
                mbedtls_printf("failed\n");
            }

            return ret;
        } else if (verbose != 0) {
            mbedtls_printf("passed\n");
        }
    }
    return ret;
}
#endif /* MBEDTLS_AES_C */

int mbedtls_cmac_self_test(int verbose)
{
    int ret = MBEDTLS_ERR_ERROR_CORRUPTION_DETECTED;

#if defined(MBEDTLS_AES_C)
    /* AES-128 */
    if ((ret = cmac_test_subkeys(verbose,
                                 "AES 128",
                                 aes_128_key,
                                 128,
                                 (const unsigned char *) aes_128_subkeys,
                                 MBEDTLS_CIPHER_AES_128_ECB,
                                 MBEDTLS_AES_BLOCK_SIZE,
                                 NB_CMAC_TESTS_PER_KEY)) != 0) {
        return ret;
    }

    if ((ret = cmac_test_wth_cipher(verbose,
                                    "AES 128",
                                    aes_128_key,
                                    128,
                                    test_message,
                                    aes_message_lengths,
                                    (const unsigned char *) aes_128_expected_result,
                                    MBEDTLS_CIPHER_AES_128_ECB,
                                    MBEDTLS_AES_BLOCK_SIZE,
                                    NB_CMAC_TESTS_PER_KEY)) != 0) {
        return ret;
    }

    /* AES-192 */
#if !defined(MBEDTLS_AES_ONLY_128_BIT_KEY_LENGTH)
    if ((ret = cmac_test_subkeys(verbose,
                                 "AES 192",
                                 aes_192_key,
                                 192,
                                 (const unsigned char *) aes_192_subkeys,
                                 MBEDTLS_CIPHER_AES_192_ECB,
                                 MBEDTLS_AES_BLOCK_SIZE,
                                 NB_CMAC_TESTS_PER_KEY)) != 0) {
        return ret;
    }

    if ((ret = cmac_test_wth_cipher(verbose,
                                    "AES 192",
                                    aes_192_key,
                                    192,
                                    test_message,
                                    aes_message_lengths,
                                    (const unsigned char *) aes_192_expected_result,
                                    MBEDTLS_CIPHER_AES_192_ECB,
                                    MBEDTLS_AES_BLOCK_SIZE,
                                    NB_CMAC_TESTS_PER_KEY)) != 0) {
        return ret;
    }
#endif /* !MBEDTLS_AES_ONLY_128_BIT_KEY_LENGTH */

    /* AES-256 */
#if !defined(MBEDTLS_AES_ONLY_128_BIT_KEY_LENGTH)
    if ((ret = cmac_test_subkeys(verbose,
                                 "AES 256",
                                 aes_256_key,
                                 256,
                                 (const unsigned char *) aes_256_subkeys,
                                 MBEDTLS_CIPHER_AES_256_ECB,
                                 MBEDTLS_AES_BLOCK_SIZE,
                                 NB_CMAC_TESTS_PER_KEY)) != 0) {
        return ret;
    }

    if ((ret = cmac_test_wth_cipher(verbose,
                                    "AES 256",
                                    aes_256_key,
                                    256,
                                    test_message,
                                    aes_message_lengths,
                                    (const unsigned char *) aes_256_expected_result,
                                    MBEDTLS_CIPHER_AES_256_ECB,
                                    MBEDTLS_AES_BLOCK_SIZE,
                                    NB_CMAC_TESTS_PER_KEY)) != 0) {
        return ret;
    }
#endif /* !MBEDTLS_AES_ONLY_128_BIT_KEY_LENGTH */
#endif /* MBEDTLS_AES_C */

#if defined(MBEDTLS_DES_C)
    /* 3DES 2 key */
    if ((ret = cmac_test_subkeys(verbose,
                                 "3DES 2 key",
                                 des3_2key_key,
                                 192,
                                 (const unsigned char *) des3_2key_subkeys,
                                 MBEDTLS_CIPHER_DES_EDE3_ECB,
                                 MBEDTLS_DES3_BLOCK_SIZE,
                                 NB_CMAC_TESTS_PER_KEY)) != 0) {
        return ret;
    }

    if ((ret = cmac_test_wth_cipher(verbose,
                                    "3DES 2 key",
                                    des3_2key_key,
                                    192,
                                    test_message,
                                    des3_message_lengths,
                                    (const unsigned char *) des3_2key_expected_result,
                                    MBEDTLS_CIPHER_DES_EDE3_ECB,
                                    MBEDTLS_DES3_BLOCK_SIZE,
                                    NB_CMAC_TESTS_PER_KEY)) != 0) {
        return ret;
    }

    /* 3DES 3 key */
    if ((ret = cmac_test_subkeys(verbose,
                                 "3DES 3 key",
                                 des3_3key_key,
                                 192,
                                 (const unsigned char *) des3_3key_subkeys,
                                 MBEDTLS_CIPHER_DES_EDE3_ECB,
                                 MBEDTLS_DES3_BLOCK_SIZE,
                                 NB_CMAC_TESTS_PER_KEY)) != 0) {
        return ret;
    }

    if ((ret = cmac_test_wth_cipher(verbose,
                                    "3DES 3 key",
                                    des3_3key_key,
                                    192,
                                    test_message,
                                    des3_message_lengths,
                                    (const unsigned char *) des3_3key_expected_result,
                                    MBEDTLS_CIPHER_DES_EDE3_ECB,
                                    MBEDTLS_DES3_BLOCK_SIZE,
                                    NB_CMAC_TESTS_PER_KEY)) != 0) {
        return ret;
    }
#endif /* MBEDTLS_DES_C */

#if defined(MBEDTLS_AES_C)
    if ((ret = test_aes128_cmac_prf(verbose)) != 0) {
        return ret;
    }
#endif /* MBEDTLS_AES_C */

    if (verbose != 0) {
        mbedtls_printf("\n");
    }

    return 0;
}

#endif /* MBEDTLS_SELF_TEST */

#endif /* MBEDTLS_CMAC_C */<|MERGE_RESOLUTION|>--- conflicted
+++ resolved
@@ -57,14 +57,8 @@
                               size_t blocksize)
 {
     const unsigned char R_128 = 0x87;
-<<<<<<< HEAD
-    const unsigned char R_64 = 0x1B;
     unsigned char R_n;
-    unsigned char overflow = 0x00;
-=======
-    unsigned char R_n, mask;
     uint32_t overflow = 0x00;
->>>>>>> b2b90682
     int i;
 
     if (blocksize == MBEDTLS_AES_BLOCK_SIZE) {
