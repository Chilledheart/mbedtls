--- conflicted
+++ resolved
@@ -227,21 +227,21 @@
         return mbedtls_md_info_from_type(MBEDTLS_MD_SHA512);
     }
 #endif
-<<<<<<< HEAD
-#if defined(MBEDTLS_SHA3_C)
-    if( !strcmp( "SHA3-224", md_name ) )
-        return mbedtls_md_info_from_type( MBEDTLS_MD_SHA3_224 );
-    if( !strcmp( "SHA3-256", md_name ) )
-        return mbedtls_md_info_from_type( MBEDTLS_MD_SHA3_256 );
-    if( !strcmp( "SHA3-384", md_name ) )
-        return mbedtls_md_info_from_type( MBEDTLS_MD_SHA3_384 );
-    if( !strcmp( "SHA3-512", md_name ) )
-        return mbedtls_md_info_from_type( MBEDTLS_MD_SHA3_512 );
-#endif
-    return( NULL );
-=======
+#if defined(MBEDTLS_SHA3_C)
+    if (!strcmp("SHA3-224", md_name)) {
+        return mbedtls_md_info_from_type(MBEDTLS_MD_SHA3_224);
+    }
+    if (!strcmp("SHA3-256", md_name)) {
+        return mbedtls_md_info_from_type(MBEDTLS_MD_SHA3_256);
+    }
+    if (!strcmp("SHA3-384", md_name)) {
+        return mbedtls_md_info_from_type(MBEDTLS_MD_SHA3_384);
+    }
+    if (!strcmp("SHA3-512", md_name)) {
+        return mbedtls_md_info_from_type(MBEDTLS_MD_SHA3_512);
+    }
+#endif
     return NULL;
->>>>>>> a0c806aa
 }
 
 const mbedtls_md_info_t *mbedtls_md_info_from_type(mbedtls_md_type_t md_type)
