/**
 * \file md.c
 *
 * \brief Generic message digest wrapper for mbed TLS
 *
 * \author Adriaan de Jong <dejong@fox-it.com>
 *
 *  Copyright The Mbed TLS Contributors
 *  SPDX-License-Identifier: Apache-2.0
 *
 *  Licensed under the Apache License, Version 2.0 (the "License"); you may
 *  not use this file except in compliance with the License.
 *  You may obtain a copy of the License at
 *
 *  http://www.apache.org/licenses/LICENSE-2.0
 *
 *  Unless required by applicable law or agreed to in writing, software
 *  distributed under the License is distributed on an "AS IS" BASIS, WITHOUT
 *  WARRANTIES OR CONDITIONS OF ANY KIND, either express or implied.
 *  See the License for the specific language governing permissions and
 *  limitations under the License.
 */

#include "common.h"

/*
 * Availability of functions in this module is controlled by two
 * feature macros:
 * - MBEDTLS_MD_C enables the whole module;
 * - MBEDTLS_MD_LIGHT enables only functions for hashing and accessing
 * most hash metadata (everything except string names); is it
 * automatically set whenever MBEDTLS_MD_C is defined.
 *
 * In this file, functions from MD_LIGHT are at the top, MD_C at the end.
 *
 * In the future we may want to change the contract of some functions
 * (behaviour with NULL arguments) depending on whether MD_C is defined or
 * only MD_LIGHT. Also, the exact scope of MD_LIGHT might vary.
 *
 * For these reasons, we're keeping MD_LIGHT internal for now.
 */
#if defined(MBEDTLS_MD_LIGHT)

#include "mbedtls/md.h"
#include "md_wrap.h"
#include "mbedtls/platform_util.h"
#include "mbedtls/error.h"

#include "mbedtls/md5.h"
#include "mbedtls/ripemd160.h"
#include "mbedtls/sha1.h"
#include "mbedtls/sha256.h"
#include "mbedtls/sha512.h"
#include "mbedtls/sha3.h"

#if defined(MBEDTLS_PSA_CRYPTO_C)
#include <psa/crypto.h>
#include "md_psa.h"
#include "psa_util_internal.h"
#endif

#if defined(MBEDTLS_MD_SOME_PSA)
#include "psa_crypto_core.h"
#endif

#include "mbedtls/platform.h"

#include <string.h>

#if defined(MBEDTLS_FS_IO)
#include <stdio.h>
#endif

/* See comment above MBEDTLS_MD_MAX_SIZE in md.h */
#if defined(MBEDTLS_PSA_CRYPTO_C) && MBEDTLS_MD_MAX_SIZE < PSA_HASH_MAX_SIZE
#error "Internal error: MBEDTLS_MD_MAX_SIZE < PSA_HASH_MAX_SIZE"
#endif

#if defined(MBEDTLS_MD_CAN_MD5)
const mbedtls_md_info_t mbedtls_md5_info = {
    "MD5",
    MBEDTLS_MD_MD5,
    16,
    64,
};
#endif

#if defined(MBEDTLS_MD_CAN_RIPEMD160)
const mbedtls_md_info_t mbedtls_ripemd160_info = {
    "RIPEMD160",
    MBEDTLS_MD_RIPEMD160,
    20,
    64,
};
#endif

#if defined(MBEDTLS_MD_CAN_SHA1)
const mbedtls_md_info_t mbedtls_sha1_info = {
    "SHA1",
    MBEDTLS_MD_SHA1,
    20,
    64,
};
#endif

#if defined(MBEDTLS_MD_CAN_SHA224)
const mbedtls_md_info_t mbedtls_sha224_info = {
    "SHA224",
    MBEDTLS_MD_SHA224,
    28,
    64,
};
#endif

#if defined(MBEDTLS_MD_CAN_SHA256)
const mbedtls_md_info_t mbedtls_sha256_info = {
    "SHA256",
    MBEDTLS_MD_SHA256,
    32,
    64,
};
#endif

#if defined(MBEDTLS_MD_CAN_SHA384)
const mbedtls_md_info_t mbedtls_sha384_info = {
    "SHA384",
    MBEDTLS_MD_SHA384,
    48,
    128,
};
#endif

#if defined(MBEDTLS_MD_CAN_SHA512)
const mbedtls_md_info_t mbedtls_sha512_info = {
    "SHA512",
    MBEDTLS_MD_SHA512,
    64,
    128,
};
#endif

#if defined(MBEDTLS_MD_CAN_SHA3_224)
const mbedtls_md_info_t mbedtls_sha3_224_info = {
    "SHA3-224",
    MBEDTLS_MD_SHA3_224,
    28,
    144,
};
#endif

#if defined(MBEDTLS_MD_CAN_SHA3_256)
const mbedtls_md_info_t mbedtls_sha3_256_info = {
    "SHA3-256",
    MBEDTLS_MD_SHA3_256,
    32,
    136,
};
#endif

#if defined(MBEDTLS_MD_CAN_SHA3_384)
const mbedtls_md_info_t mbedtls_sha3_384_info = {
    "SHA3-384",
    MBEDTLS_MD_SHA3_384,
    48,
    104,
};
#endif

#if defined(MBEDTLS_MD_CAN_SHA3_512)
const mbedtls_md_info_t mbedtls_sha3_512_info = {
    "SHA3-512",
    MBEDTLS_MD_SHA3_512,
    64,
    72,
};
#endif

const mbedtls_md_info_t *mbedtls_md_info_from_type(mbedtls_md_type_t md_type)
{
    switch (md_type) {
#if defined(MBEDTLS_MD_CAN_MD5)
        case MBEDTLS_MD_MD5:
            return &mbedtls_md5_info;
#endif
#if defined(MBEDTLS_MD_CAN_RIPEMD160)
        case MBEDTLS_MD_RIPEMD160:
            return &mbedtls_ripemd160_info;
#endif
#if defined(MBEDTLS_MD_CAN_SHA1)
        case MBEDTLS_MD_SHA1:
            return &mbedtls_sha1_info;
#endif
#if defined(MBEDTLS_MD_CAN_SHA224)
        case MBEDTLS_MD_SHA224:
            return &mbedtls_sha224_info;
#endif
#if defined(MBEDTLS_MD_CAN_SHA256)
        case MBEDTLS_MD_SHA256:
            return &mbedtls_sha256_info;
#endif
#if defined(MBEDTLS_MD_CAN_SHA384)
        case MBEDTLS_MD_SHA384:
            return &mbedtls_sha384_info;
#endif
#if defined(MBEDTLS_MD_CAN_SHA512)
        case MBEDTLS_MD_SHA512:
            return &mbedtls_sha512_info;
#endif
#if defined(MBEDTLS_MD_CAN_SHA3_224)
        case MBEDTLS_MD_SHA3_224:
            return &mbedtls_sha3_224_info;
#endif
#if defined(MBEDTLS_MD_CAN_SHA3_256)
        case MBEDTLS_MD_SHA3_256:
            return &mbedtls_sha3_256_info;
#endif
#if defined(MBEDTLS_MD_CAN_SHA3_384)
        case MBEDTLS_MD_SHA3_384:
            return &mbedtls_sha3_384_info;
#endif
#if defined(MBEDTLS_MD_CAN_SHA3_512)
        case MBEDTLS_MD_SHA3_512:
            return &mbedtls_sha3_512_info;
#endif
        default:
            return NULL;
    }
}

#if defined(MBEDTLS_MD_SOME_PSA)
static psa_algorithm_t psa_alg_of_md(const mbedtls_md_info_t *info)
{
    switch (info->type) {
#if defined(MBEDTLS_MD_MD5_VIA_PSA)
        case MBEDTLS_MD_MD5:
            return PSA_ALG_MD5;
#endif
#if defined(MBEDTLS_MD_RIPEMD160_VIA_PSA)
        case MBEDTLS_MD_RIPEMD160:
            return PSA_ALG_RIPEMD160;
#endif
#if defined(MBEDTLS_MD_SHA1_VIA_PSA)
        case MBEDTLS_MD_SHA1:
            return PSA_ALG_SHA_1;
#endif
#if defined(MBEDTLS_MD_SHA224_VIA_PSA)
        case MBEDTLS_MD_SHA224:
            return PSA_ALG_SHA_224;
#endif
#if defined(MBEDTLS_MD_SHA256_VIA_PSA)
        case MBEDTLS_MD_SHA256:
            return PSA_ALG_SHA_256;
#endif
#if defined(MBEDTLS_MD_SHA384_VIA_PSA)
        case MBEDTLS_MD_SHA384:
            return PSA_ALG_SHA_384;
#endif
#if defined(MBEDTLS_MD_SHA512_VIA_PSA)
        case MBEDTLS_MD_SHA512:
            return PSA_ALG_SHA_512;
#endif
#if defined(MBEDTLS_MD_SHA3_224_VIA_PSA)
        case MBEDTLS_MD_SHA3_224:
            return PSA_ALG_SHA3_224;
#endif
#if defined(MBEDTLS_MD_SHA3_256_VIA_PSA)
        case MBEDTLS_MD_SHA3_256:
            return PSA_ALG_SHA3_256;
#endif
#if defined(MBEDTLS_MD_SHA3_384_VIA_PSA)
        case MBEDTLS_MD_SHA3_384:
            return PSA_ALG_SHA3_384;
#endif
#if defined(MBEDTLS_MD_SHA3_512_VIA_PSA)
        case MBEDTLS_MD_SHA3_512:
            return PSA_ALG_SHA3_512;
#endif
        default:
            return PSA_ALG_NONE;
    }
}

static int md_can_use_psa(const mbedtls_md_info_t *info)
{
    psa_algorithm_t alg = psa_alg_of_md(info);
    if (alg == PSA_ALG_NONE) {
        return 0;
    }

    return psa_can_do_hash(alg);
}
#endif /* MBEDTLS_MD_SOME_PSA */

void mbedtls_md_init(mbedtls_md_context_t *ctx)
{
    /* Note: this sets engine (if present) to MBEDTLS_MD_ENGINE_LEGACY */
    memset(ctx, 0, sizeof(mbedtls_md_context_t));
}

void mbedtls_md_free(mbedtls_md_context_t *ctx)
{
    if (ctx == NULL || ctx->md_info == NULL) {
        return;
    }

    if (ctx->md_ctx != NULL) {
#if defined(MBEDTLS_MD_SOME_PSA)
        if (ctx->engine == MBEDTLS_MD_ENGINE_PSA) {
            psa_hash_abort(ctx->md_ctx);
        } else
#endif
        switch (ctx->md_info->type) {
#if defined(MBEDTLS_MD5_C)
            case MBEDTLS_MD_MD5:
                mbedtls_md5_free(ctx->md_ctx);
                break;
#endif
#if defined(MBEDTLS_RIPEMD160_C)
            case MBEDTLS_MD_RIPEMD160:
                mbedtls_ripemd160_free(ctx->md_ctx);
                break;
#endif
#if defined(MBEDTLS_SHA1_C)
            case MBEDTLS_MD_SHA1:
                mbedtls_sha1_free(ctx->md_ctx);
                break;
#endif
#if defined(MBEDTLS_SHA224_C)
            case MBEDTLS_MD_SHA224:
                mbedtls_sha256_free(ctx->md_ctx);
                break;
#endif
#if defined(MBEDTLS_SHA256_C)
            case MBEDTLS_MD_SHA256:
                mbedtls_sha256_free(ctx->md_ctx);
                break;
#endif
#if defined(MBEDTLS_SHA384_C)
            case MBEDTLS_MD_SHA384:
                mbedtls_sha512_free(ctx->md_ctx);
                break;
#endif
#if defined(MBEDTLS_SHA512_C)
            case MBEDTLS_MD_SHA512:
                mbedtls_sha512_free(ctx->md_ctx);
                break;
#endif
#if defined(MBEDTLS_SHA3_C)
            case MBEDTLS_MD_SHA3_224:
            case MBEDTLS_MD_SHA3_256:
            case MBEDTLS_MD_SHA3_384:
            case MBEDTLS_MD_SHA3_512:
                mbedtls_sha3_free(ctx->md_ctx);
                break;
#endif
            default:
                /* Shouldn't happen */
                break;
        }
        mbedtls_free(ctx->md_ctx);
    }

#if defined(MBEDTLS_MD_C)
    if (ctx->hmac_ctx != NULL) {
        mbedtls_platform_zeroize(ctx->hmac_ctx,
                                 2 * ctx->md_info->block_size);
        mbedtls_free(ctx->hmac_ctx);
    }
#endif

    mbedtls_platform_zeroize(ctx, sizeof(mbedtls_md_context_t));
}

int mbedtls_md_clone(mbedtls_md_context_t *dst,
                     const mbedtls_md_context_t *src)
{
    if (dst == NULL || dst->md_info == NULL ||
        src == NULL || src->md_info == NULL ||
        dst->md_info != src->md_info) {
        return MBEDTLS_ERR_MD_BAD_INPUT_DATA;
    }

#if defined(MBEDTLS_MD_SOME_PSA)
    if (src->engine != dst->engine) {
        /* This can happen with src set to legacy because PSA wasn't ready
         * yet, and dst to PSA because it became ready in the meantime.
         * We currently don't support that case (we'd need to re-allocate
         * md_ctx to the size of the appropriate MD context). */
        return MBEDTLS_ERR_MD_FEATURE_UNAVAILABLE;
    }

    if (src->engine == MBEDTLS_MD_ENGINE_PSA) {
        psa_status_t status = psa_hash_clone(src->md_ctx, dst->md_ctx);
        return mbedtls_md_error_from_psa(status);
    }
#endif

    switch (src->md_info->type) {
#if defined(MBEDTLS_MD5_C)
        case MBEDTLS_MD_MD5:
            mbedtls_md5_clone(dst->md_ctx, src->md_ctx);
            break;
#endif
#if defined(MBEDTLS_RIPEMD160_C)
        case MBEDTLS_MD_RIPEMD160:
            mbedtls_ripemd160_clone(dst->md_ctx, src->md_ctx);
            break;
#endif
#if defined(MBEDTLS_SHA1_C)
        case MBEDTLS_MD_SHA1:
            mbedtls_sha1_clone(dst->md_ctx, src->md_ctx);
            break;
#endif
#if defined(MBEDTLS_SHA224_C)
        case MBEDTLS_MD_SHA224:
            mbedtls_sha256_clone(dst->md_ctx, src->md_ctx);
            break;
#endif
#if defined(MBEDTLS_SHA256_C)
        case MBEDTLS_MD_SHA256:
            mbedtls_sha256_clone(dst->md_ctx, src->md_ctx);
            break;
#endif
#if defined(MBEDTLS_SHA384_C)
        case MBEDTLS_MD_SHA384:
            mbedtls_sha512_clone(dst->md_ctx, src->md_ctx);
            break;
#endif
#if defined(MBEDTLS_SHA512_C)
        case MBEDTLS_MD_SHA512:
            mbedtls_sha512_clone(dst->md_ctx, src->md_ctx);
            break;
#endif
#if defined(MBEDTLS_SHA3_C)
        case MBEDTLS_MD_SHA3_224:
        case MBEDTLS_MD_SHA3_256:
        case MBEDTLS_MD_SHA3_384:
        case MBEDTLS_MD_SHA3_512:
            mbedtls_sha3_clone(dst->md_ctx, src->md_ctx);
            break;
#endif
        default:
            return MBEDTLS_ERR_MD_BAD_INPUT_DATA;
    }

    return 0;
}

#define ALLOC(type)                                                   \
    do {                                                                \
        ctx->md_ctx = mbedtls_calloc(1, sizeof(mbedtls_##type##_context)); \
        if (ctx->md_ctx == NULL)                                       \
        return MBEDTLS_ERR_MD_ALLOC_FAILED;                      \
        mbedtls_##type##_init(ctx->md_ctx);                           \
    }                                                                   \
    while (0)

int mbedtls_md_setup(mbedtls_md_context_t *ctx, const mbedtls_md_info_t *md_info, int hmac)
{
#if defined(MBEDTLS_MD_C)
    if (ctx == NULL) {
        return MBEDTLS_ERR_MD_BAD_INPUT_DATA;
    }
#endif
    if (md_info == NULL) {
        return MBEDTLS_ERR_MD_BAD_INPUT_DATA;
    }

    ctx->md_info = md_info;
    ctx->md_ctx = NULL;
#if defined(MBEDTLS_MD_C)
    ctx->hmac_ctx = NULL;
#else
    if (hmac != 0) {
        return MBEDTLS_ERR_MD_BAD_INPUT_DATA;
    }
#endif

#if defined(MBEDTLS_MD_SOME_PSA)
    if (md_can_use_psa(ctx->md_info)) {
        ctx->md_ctx = mbedtls_calloc(1, sizeof(psa_hash_operation_t));
        if (ctx->md_ctx == NULL) {
            return MBEDTLS_ERR_MD_ALLOC_FAILED;
        }
        ctx->engine = MBEDTLS_MD_ENGINE_PSA;
    } else
#endif
    switch (md_info->type) {
#if defined(MBEDTLS_MD5_C)
        case MBEDTLS_MD_MD5:
            ALLOC(md5);
            break;
#endif
#if defined(MBEDTLS_RIPEMD160_C)
        case MBEDTLS_MD_RIPEMD160:
            ALLOC(ripemd160);
            break;
#endif
#if defined(MBEDTLS_SHA1_C)
        case MBEDTLS_MD_SHA1:
            ALLOC(sha1);
            break;
#endif
#if defined(MBEDTLS_SHA224_C)
        case MBEDTLS_MD_SHA224:
            ALLOC(sha256);
            break;
#endif
#if defined(MBEDTLS_SHA256_C)
        case MBEDTLS_MD_SHA256:
            ALLOC(sha256);
            break;
#endif
#if defined(MBEDTLS_SHA384_C)
        case MBEDTLS_MD_SHA384:
            ALLOC(sha512);
            break;
#endif
#if defined(MBEDTLS_SHA512_C)
        case MBEDTLS_MD_SHA512:
            ALLOC(sha512);
            break;
#endif
#if defined(MBEDTLS_SHA3_C)
        case MBEDTLS_MD_SHA3_224:
        case MBEDTLS_MD_SHA3_256:
        case MBEDTLS_MD_SHA3_384:
        case MBEDTLS_MD_SHA3_512:
            ALLOC(sha3);
            break;
#endif
        default:
            return MBEDTLS_ERR_MD_BAD_INPUT_DATA;
    }

#if defined(MBEDTLS_MD_C)
    if (hmac != 0) {
        ctx->hmac_ctx = mbedtls_calloc(2, md_info->block_size);
        if (ctx->hmac_ctx == NULL) {
            mbedtls_md_free(ctx);
            return MBEDTLS_ERR_MD_ALLOC_FAILED;
        }
    }
#endif

    return 0;
}
#undef ALLOC

int mbedtls_md_starts(mbedtls_md_context_t *ctx)
{
#if defined(MBEDTLS_MD_C)
    if (ctx == NULL || ctx->md_info == NULL) {
        return MBEDTLS_ERR_MD_BAD_INPUT_DATA;
    }
#endif

#if defined(MBEDTLS_MD_SOME_PSA)
    if (ctx->engine == MBEDTLS_MD_ENGINE_PSA) {
        psa_algorithm_t alg = psa_alg_of_md(ctx->md_info);
        psa_hash_abort(ctx->md_ctx);
        psa_status_t status = psa_hash_setup(ctx->md_ctx, alg);
        return mbedtls_md_error_from_psa(status);
    }
#endif

    switch (ctx->md_info->type) {
#if defined(MBEDTLS_MD5_C)
        case MBEDTLS_MD_MD5:
            return mbedtls_md5_starts(ctx->md_ctx);
#endif
#if defined(MBEDTLS_RIPEMD160_C)
        case MBEDTLS_MD_RIPEMD160:
            return mbedtls_ripemd160_starts(ctx->md_ctx);
#endif
#if defined(MBEDTLS_SHA1_C)
        case MBEDTLS_MD_SHA1:
            return mbedtls_sha1_starts(ctx->md_ctx);
#endif
#if defined(MBEDTLS_SHA224_C)
        case MBEDTLS_MD_SHA224:
            return mbedtls_sha256_starts(ctx->md_ctx, 1);
#endif
#if defined(MBEDTLS_SHA256_C)
        case MBEDTLS_MD_SHA256:
            return mbedtls_sha256_starts(ctx->md_ctx, 0);
#endif
#if defined(MBEDTLS_SHA384_C)
        case MBEDTLS_MD_SHA384:
            return mbedtls_sha512_starts(ctx->md_ctx, 1);
#endif
#if defined(MBEDTLS_SHA512_C)
        case MBEDTLS_MD_SHA512:
            return mbedtls_sha512_starts(ctx->md_ctx, 0);
#endif
#if defined(MBEDTLS_SHA3_C)
        case MBEDTLS_MD_SHA3_224:
            return mbedtls_sha3_starts(ctx->md_ctx, MBEDTLS_SHA3_224);
        case MBEDTLS_MD_SHA3_256:
            return mbedtls_sha3_starts(ctx->md_ctx, MBEDTLS_SHA3_256);
        case MBEDTLS_MD_SHA3_384:
            return mbedtls_sha3_starts(ctx->md_ctx, MBEDTLS_SHA3_384);
        case MBEDTLS_MD_SHA3_512:
            return mbedtls_sha3_starts(ctx->md_ctx, MBEDTLS_SHA3_512);
#endif
        default:
            return MBEDTLS_ERR_MD_BAD_INPUT_DATA;
    }
}

int mbedtls_md_update(mbedtls_md_context_t *ctx, const unsigned char *input, size_t ilen)
{
#if defined(MBEDTLS_MD_C)
    if (ctx == NULL || ctx->md_info == NULL) {
        return MBEDTLS_ERR_MD_BAD_INPUT_DATA;
    }
#endif

#if defined(MBEDTLS_MD_SOME_PSA)
    if (ctx->engine == MBEDTLS_MD_ENGINE_PSA) {
        psa_status_t status = psa_hash_update(ctx->md_ctx, input, ilen);
        return mbedtls_md_error_from_psa(status);
    }
#endif

    switch (ctx->md_info->type) {
#if defined(MBEDTLS_MD5_C)
        case MBEDTLS_MD_MD5:
            return mbedtls_md5_update(ctx->md_ctx, input, ilen);
#endif
#if defined(MBEDTLS_RIPEMD160_C)
        case MBEDTLS_MD_RIPEMD160:
            return mbedtls_ripemd160_update(ctx->md_ctx, input, ilen);
#endif
#if defined(MBEDTLS_SHA1_C)
        case MBEDTLS_MD_SHA1:
            return mbedtls_sha1_update(ctx->md_ctx, input, ilen);
#endif
#if defined(MBEDTLS_SHA224_C)
        case MBEDTLS_MD_SHA224:
            return mbedtls_sha256_update(ctx->md_ctx, input, ilen);
#endif
#if defined(MBEDTLS_SHA256_C)
        case MBEDTLS_MD_SHA256:
            return mbedtls_sha256_update(ctx->md_ctx, input, ilen);
#endif
#if defined(MBEDTLS_SHA384_C)
        case MBEDTLS_MD_SHA384:
            return mbedtls_sha512_update(ctx->md_ctx, input, ilen);
#endif
#if defined(MBEDTLS_SHA512_C)
        case MBEDTLS_MD_SHA512:
            return mbedtls_sha512_update(ctx->md_ctx, input, ilen);
#endif
#if defined(MBEDTLS_SHA3_C)
        case MBEDTLS_MD_SHA3_224:
        case MBEDTLS_MD_SHA3_256:
        case MBEDTLS_MD_SHA3_384:
        case MBEDTLS_MD_SHA3_512:
            return mbedtls_sha3_update(ctx->md_ctx, input, ilen);
#endif
        default:
            return MBEDTLS_ERR_MD_BAD_INPUT_DATA;
    }
}

int mbedtls_md_finish(mbedtls_md_context_t *ctx, unsigned char *output)
{
#if defined(MBEDTLS_MD_C)
    if (ctx == NULL || ctx->md_info == NULL) {
        return MBEDTLS_ERR_MD_BAD_INPUT_DATA;
    }
#endif

#if defined(MBEDTLS_MD_SOME_PSA)
    if (ctx->engine == MBEDTLS_MD_ENGINE_PSA) {
        size_t size = ctx->md_info->size;
        psa_status_t status = psa_hash_finish(ctx->md_ctx,
                                              output, size, &size);
        return mbedtls_md_error_from_psa(status);
    }
#endif

    switch (ctx->md_info->type) {
#if defined(MBEDTLS_MD5_C)
        case MBEDTLS_MD_MD5:
            return mbedtls_md5_finish(ctx->md_ctx, output);
#endif
#if defined(MBEDTLS_RIPEMD160_C)
        case MBEDTLS_MD_RIPEMD160:
            return mbedtls_ripemd160_finish(ctx->md_ctx, output);
#endif
#if defined(MBEDTLS_SHA1_C)
        case MBEDTLS_MD_SHA1:
            return mbedtls_sha1_finish(ctx->md_ctx, output);
#endif
#if defined(MBEDTLS_SHA224_C)
        case MBEDTLS_MD_SHA224:
            return mbedtls_sha256_finish(ctx->md_ctx, output);
#endif
#if defined(MBEDTLS_SHA256_C)
        case MBEDTLS_MD_SHA256:
            return mbedtls_sha256_finish(ctx->md_ctx, output);
#endif
#if defined(MBEDTLS_SHA384_C)
        case MBEDTLS_MD_SHA384:
            return mbedtls_sha512_finish(ctx->md_ctx, output);
#endif
#if defined(MBEDTLS_SHA512_C)
        case MBEDTLS_MD_SHA512:
            return mbedtls_sha512_finish(ctx->md_ctx, output);
#endif
#if defined(MBEDTLS_SHA3_C)
        case MBEDTLS_MD_SHA3_224:
        case MBEDTLS_MD_SHA3_256:
        case MBEDTLS_MD_SHA3_384:
        case MBEDTLS_MD_SHA3_512:
            return mbedtls_sha3_finish(ctx->md_ctx, output, ctx->md_info->size);
#endif
        default:
            return MBEDTLS_ERR_MD_BAD_INPUT_DATA;
    }
}

int mbedtls_md(const mbedtls_md_info_t *md_info, const unsigned char *input, size_t ilen,
               unsigned char *output)
{
    if (md_info == NULL) {
        return MBEDTLS_ERR_MD_BAD_INPUT_DATA;
    }

#if defined(MBEDTLS_MD_SOME_PSA)
    if (md_can_use_psa(md_info)) {
        size_t size = md_info->size;
        psa_status_t status = psa_hash_compute(psa_alg_of_md(md_info),
                                               input, ilen,
                                               output, size, &size);
        return mbedtls_md_error_from_psa(status);
    }
#endif

    switch (md_info->type) {
#if defined(MBEDTLS_MD5_C)
        case MBEDTLS_MD_MD5:
            return mbedtls_md5(input, ilen, output);
#endif
#if defined(MBEDTLS_RIPEMD160_C)
        case MBEDTLS_MD_RIPEMD160:
            return mbedtls_ripemd160(input, ilen, output);
#endif
#if defined(MBEDTLS_SHA1_C)
        case MBEDTLS_MD_SHA1:
            return mbedtls_sha1(input, ilen, output);
#endif
#if defined(MBEDTLS_SHA224_C)
        case MBEDTLS_MD_SHA224:
            return mbedtls_sha256(input, ilen, output, 1);
#endif
#if defined(MBEDTLS_SHA256_C)
        case MBEDTLS_MD_SHA256:
            return mbedtls_sha256(input, ilen, output, 0);
#endif
#if defined(MBEDTLS_SHA384_C)
        case MBEDTLS_MD_SHA384:
            return mbedtls_sha512(input, ilen, output, 1);
#endif
#if defined(MBEDTLS_SHA512_C)
        case MBEDTLS_MD_SHA512:
            return mbedtls_sha512(input, ilen, output, 0);
#endif
#if defined(MBEDTLS_SHA3_C)
        case MBEDTLS_MD_SHA3_224:
            return mbedtls_sha3(MBEDTLS_SHA3_224, input, ilen, output, md_info->size);
        case MBEDTLS_MD_SHA3_256:
            return mbedtls_sha3(MBEDTLS_SHA3_256, input, ilen, output, md_info->size);
        case MBEDTLS_MD_SHA3_384:
            return mbedtls_sha3(MBEDTLS_SHA3_384, input, ilen, output, md_info->size);
        case MBEDTLS_MD_SHA3_512:
            return mbedtls_sha3(MBEDTLS_SHA3_512, input, ilen, output, md_info->size);
#endif
        default:
            return MBEDTLS_ERR_MD_BAD_INPUT_DATA;
    }
}

unsigned char mbedtls_md_get_size(const mbedtls_md_info_t *md_info)
{
    if (md_info == NULL) {
        return 0;
    }

    return md_info->size;
}

mbedtls_md_type_t mbedtls_md_get_type(const mbedtls_md_info_t *md_info)
{
    if (md_info == NULL) {
        return MBEDTLS_MD_NONE;
    }

    return md_info->type;
}

#if defined(MBEDTLS_PSA_CRYPTO_C)
<<<<<<< HEAD
psa_algorithm_t mbedtls_md_psa_alg_from_type(mbedtls_md_type_t md_type)
{
    switch (md_type) {
#if defined(MBEDTLS_MD_CAN_MD5)
        case MBEDTLS_MD_MD5:
            return PSA_ALG_MD5;
#endif
#if defined(MBEDTLS_MD_CAN_RIPEMD160)
        case MBEDTLS_MD_RIPEMD160:
            return PSA_ALG_RIPEMD160;
#endif
#if defined(MBEDTLS_MD_CAN_SHA1)
        case MBEDTLS_MD_SHA1:
            return PSA_ALG_SHA_1;
#endif
#if defined(MBEDTLS_MD_CAN_SHA224)
        case MBEDTLS_MD_SHA224:
            return PSA_ALG_SHA_224;
#endif
#if defined(MBEDTLS_MD_CAN_SHA256)
        case MBEDTLS_MD_SHA256:
            return PSA_ALG_SHA_256;
#endif
#if defined(MBEDTLS_MD_CAN_SHA384)
        case MBEDTLS_MD_SHA384:
            return PSA_ALG_SHA_384;
#endif
#if defined(MBEDTLS_MD_CAN_SHA512)
        case MBEDTLS_MD_SHA512:
            return PSA_ALG_SHA_512;
#endif
#if defined(MBEDTLS_MD_CAN_SHA3_224)
        case MBEDTLS_MD_SHA3_224:
            return PSA_ALG_SHA3_224;
#endif
#if defined(MBEDTLS_MD_CAN_SHA3_256)
        case MBEDTLS_MD_SHA3_256:
            return PSA_ALG_SHA3_256;
#endif
#if defined(MBEDTLS_MD_CAN_SHA3_384)
        case MBEDTLS_MD_SHA3_384:
            return PSA_ALG_SHA3_384;
#endif
#if defined(MBEDTLS_MD_CAN_SHA3_512)
        case MBEDTLS_MD_SHA3_512:
            return PSA_ALG_SHA3_512;
#endif
        default:
            return PSA_ALG_NONE;
    }
}

mbedtls_md_type_t mbedtls_md_type_from_psa_alg(psa_algorithm_t psa_alg)
{
    switch (psa_alg) {
#if defined(MBEDTLS_MD_CAN_MD5)
        case PSA_ALG_MD5:
            return MBEDTLS_MD_MD5;
#endif
#if defined(MBEDTLS_MD_CAN_RIPEMD160)
        case PSA_ALG_RIPEMD160:
            return MBEDTLS_MD_RIPEMD160;
#endif
#if defined(MBEDTLS_MD_CAN_SHA1)
        case PSA_ALG_SHA_1:
            return MBEDTLS_MD_SHA1;
#endif
#if defined(MBEDTLS_MD_CAN_SHA224)
        case PSA_ALG_SHA_224:
            return MBEDTLS_MD_SHA224;
#endif
#if defined(MBEDTLS_MD_CAN_SHA256)
        case PSA_ALG_SHA_256:
            return MBEDTLS_MD_SHA256;
#endif
#if defined(MBEDTLS_MD_CAN_SHA384)
        case PSA_ALG_SHA_384:
            return MBEDTLS_MD_SHA384;
#endif
#if defined(MBEDTLS_MD_CAN_SHA512)
        case PSA_ALG_SHA_512:
            return MBEDTLS_MD_SHA512;
#endif
#if defined(MBEDTLS_MD_CAN_SHA3_224)
        case PSA_ALG_SHA3_224:
            return MBEDTLS_MD_SHA3_224;
#endif
#if defined(MBEDTLS_MD_CAN_SHA3_256)
        case PSA_ALG_SHA3_256:
            return MBEDTLS_MD_SHA3_256;
#endif
#if defined(MBEDTLS_MD_CAN_SHA3_384)
        case PSA_ALG_SHA3_384:
            return MBEDTLS_MD_SHA3_384;
#endif
#if defined(MBEDTLS_MD_CAN_SHA3_512)
        case PSA_ALG_SHA3_512:
            return MBEDTLS_MD_SHA3_512;
#endif
        default:
            return MBEDTLS_MD_NONE;
    }
}

=======
>>>>>>> 5647d06b
int mbedtls_md_error_from_psa(psa_status_t status)
{
    return PSA_TO_MBEDTLS_ERR_LIST(status, psa_to_md_errors,
                                   psa_generic_status_to_mbedtls);
}
#endif /* MBEDTLS_PSA_CRYPTO_C */


/************************************************************************
 * Functions above this separator are part of MBEDTLS_MD_LIGHT,         *
 * functions below are only available when MBEDTLS_MD_C is set.         *
 ************************************************************************/
#if defined(MBEDTLS_MD_C)

/*
 * Reminder: update profiles in x509_crt.c when adding a new hash!
 */
static const int supported_digests[] = {

#if defined(MBEDTLS_MD_CAN_SHA512)
    MBEDTLS_MD_SHA512,
#endif

#if defined(MBEDTLS_MD_CAN_SHA384)
    MBEDTLS_MD_SHA384,
#endif

#if defined(MBEDTLS_MD_CAN_SHA256)
    MBEDTLS_MD_SHA256,
#endif
#if defined(MBEDTLS_MD_CAN_SHA224)
    MBEDTLS_MD_SHA224,
#endif

#if defined(MBEDTLS_MD_CAN_SHA1)
    MBEDTLS_MD_SHA1,
#endif

#if defined(MBEDTLS_MD_CAN_RIPEMD160)
    MBEDTLS_MD_RIPEMD160,
#endif

#if defined(MBEDTLS_MD_CAN_MD5)
    MBEDTLS_MD_MD5,
#endif

#if defined(MBEDTLS_MD_CAN_SHA3_224)
    MBEDTLS_MD_SHA3_224,
#endif

#if defined(MBEDTLS_MD_CAN_SHA3_256)
    MBEDTLS_MD_SHA3_256,
#endif

#if defined(MBEDTLS_MD_CAN_SHA3_384)
    MBEDTLS_MD_SHA3_384,
#endif

#if defined(MBEDTLS_MD_CAN_SHA3_512)
    MBEDTLS_MD_SHA3_512,
#endif

    MBEDTLS_MD_NONE
};

const int *mbedtls_md_list(void)
{
    return supported_digests;
}

const mbedtls_md_info_t *mbedtls_md_info_from_string(const char *md_name)
{
    if (NULL == md_name) {
        return NULL;
    }

    /* Get the appropriate digest information */
#if defined(MBEDTLS_MD_CAN_MD5)
    if (!strcmp("MD5", md_name)) {
        return mbedtls_md_info_from_type(MBEDTLS_MD_MD5);
    }
#endif
#if defined(MBEDTLS_MD_CAN_RIPEMD160)
    if (!strcmp("RIPEMD160", md_name)) {
        return mbedtls_md_info_from_type(MBEDTLS_MD_RIPEMD160);
    }
#endif
#if defined(MBEDTLS_MD_CAN_SHA1)
    if (!strcmp("SHA1", md_name) || !strcmp("SHA", md_name)) {
        return mbedtls_md_info_from_type(MBEDTLS_MD_SHA1);
    }
#endif
#if defined(MBEDTLS_MD_CAN_SHA224)
    if (!strcmp("SHA224", md_name)) {
        return mbedtls_md_info_from_type(MBEDTLS_MD_SHA224);
    }
#endif
#if defined(MBEDTLS_MD_CAN_SHA256)
    if (!strcmp("SHA256", md_name)) {
        return mbedtls_md_info_from_type(MBEDTLS_MD_SHA256);
    }
#endif
#if defined(MBEDTLS_MD_CAN_SHA384)
    if (!strcmp("SHA384", md_name)) {
        return mbedtls_md_info_from_type(MBEDTLS_MD_SHA384);
    }
#endif
#if defined(MBEDTLS_MD_CAN_SHA512)
    if (!strcmp("SHA512", md_name)) {
        return mbedtls_md_info_from_type(MBEDTLS_MD_SHA512);
    }
#endif
#if defined(MBEDTLS_MD_CAN_SHA3_224)
    if (!strcmp("SHA3-224", md_name)) {
        return mbedtls_md_info_from_type(MBEDTLS_MD_SHA3_224);
    }
#endif
#if defined(MBEDTLS_MD_CAN_SHA3_256)
    if (!strcmp("SHA3-256", md_name)) {
        return mbedtls_md_info_from_type(MBEDTLS_MD_SHA3_256);
    }
#endif
#if defined(MBEDTLS_MD_CAN_SHA3_384)
    if (!strcmp("SHA3-384", md_name)) {
        return mbedtls_md_info_from_type(MBEDTLS_MD_SHA3_384);
    }
#endif
#if defined(MBEDTLS_MD_CAN_SHA3_512)
    if (!strcmp("SHA3-512", md_name)) {
        return mbedtls_md_info_from_type(MBEDTLS_MD_SHA3_512);
    }
#endif
    return NULL;
}

const mbedtls_md_info_t *mbedtls_md_info_from_ctx(
    const mbedtls_md_context_t *ctx)
{
    if (ctx == NULL) {
        return NULL;
    }

    return ctx->MBEDTLS_PRIVATE(md_info);
}

#if defined(MBEDTLS_FS_IO)
int mbedtls_md_file(const mbedtls_md_info_t *md_info, const char *path, unsigned char *output)
{
    int ret = MBEDTLS_ERR_ERROR_CORRUPTION_DETECTED;
    FILE *f;
    size_t n;
    mbedtls_md_context_t ctx;
    unsigned char buf[1024];

    if (md_info == NULL) {
        return MBEDTLS_ERR_MD_BAD_INPUT_DATA;
    }

    if ((f = fopen(path, "rb")) == NULL) {
        return MBEDTLS_ERR_MD_FILE_IO_ERROR;
    }

    /* Ensure no stdio buffering of secrets, as such buffers cannot be wiped. */
    mbedtls_setbuf(f, NULL);

    mbedtls_md_init(&ctx);

    if ((ret = mbedtls_md_setup(&ctx, md_info, 0)) != 0) {
        goto cleanup;
    }

    if ((ret = mbedtls_md_starts(&ctx)) != 0) {
        goto cleanup;
    }

    while ((n = fread(buf, 1, sizeof(buf), f)) > 0) {
        if ((ret = mbedtls_md_update(&ctx, buf, n)) != 0) {
            goto cleanup;
        }
    }

    if (ferror(f) != 0) {
        ret = MBEDTLS_ERR_MD_FILE_IO_ERROR;
    } else {
        ret = mbedtls_md_finish(&ctx, output);
    }

cleanup:
    mbedtls_platform_zeroize(buf, sizeof(buf));
    fclose(f);
    mbedtls_md_free(&ctx);

    return ret;
}
#endif /* MBEDTLS_FS_IO */

int mbedtls_md_hmac_starts(mbedtls_md_context_t *ctx, const unsigned char *key, size_t keylen)
{
    int ret = MBEDTLS_ERR_ERROR_CORRUPTION_DETECTED;
    unsigned char sum[MBEDTLS_MD_MAX_SIZE];
    unsigned char *ipad, *opad;

    if (ctx == NULL || ctx->md_info == NULL || ctx->hmac_ctx == NULL) {
        return MBEDTLS_ERR_MD_BAD_INPUT_DATA;
    }

    if (keylen > (size_t) ctx->md_info->block_size) {
        if ((ret = mbedtls_md_starts(ctx)) != 0) {
            goto cleanup;
        }
        if ((ret = mbedtls_md_update(ctx, key, keylen)) != 0) {
            goto cleanup;
        }
        if ((ret = mbedtls_md_finish(ctx, sum)) != 0) {
            goto cleanup;
        }

        keylen = ctx->md_info->size;
        key = sum;
    }

    ipad = (unsigned char *) ctx->hmac_ctx;
    opad = (unsigned char *) ctx->hmac_ctx + ctx->md_info->block_size;

    memset(ipad, 0x36, ctx->md_info->block_size);
    memset(opad, 0x5C, ctx->md_info->block_size);

    mbedtls_xor(ipad, ipad, key, keylen);
    mbedtls_xor(opad, opad, key, keylen);

    if ((ret = mbedtls_md_starts(ctx)) != 0) {
        goto cleanup;
    }
    if ((ret = mbedtls_md_update(ctx, ipad,
                                 ctx->md_info->block_size)) != 0) {
        goto cleanup;
    }

cleanup:
    mbedtls_platform_zeroize(sum, sizeof(sum));

    return ret;
}

int mbedtls_md_hmac_update(mbedtls_md_context_t *ctx, const unsigned char *input, size_t ilen)
{
    if (ctx == NULL || ctx->md_info == NULL || ctx->hmac_ctx == NULL) {
        return MBEDTLS_ERR_MD_BAD_INPUT_DATA;
    }

    return mbedtls_md_update(ctx, input, ilen);
}

int mbedtls_md_hmac_finish(mbedtls_md_context_t *ctx, unsigned char *output)
{
    int ret = MBEDTLS_ERR_ERROR_CORRUPTION_DETECTED;
    unsigned char tmp[MBEDTLS_MD_MAX_SIZE];
    unsigned char *opad;

    if (ctx == NULL || ctx->md_info == NULL || ctx->hmac_ctx == NULL) {
        return MBEDTLS_ERR_MD_BAD_INPUT_DATA;
    }

    opad = (unsigned char *) ctx->hmac_ctx + ctx->md_info->block_size;

    if ((ret = mbedtls_md_finish(ctx, tmp)) != 0) {
        return ret;
    }
    if ((ret = mbedtls_md_starts(ctx)) != 0) {
        return ret;
    }
    if ((ret = mbedtls_md_update(ctx, opad,
                                 ctx->md_info->block_size)) != 0) {
        return ret;
    }
    if ((ret = mbedtls_md_update(ctx, tmp,
                                 ctx->md_info->size)) != 0) {
        return ret;
    }
    return mbedtls_md_finish(ctx, output);
}

int mbedtls_md_hmac_reset(mbedtls_md_context_t *ctx)
{
    int ret = MBEDTLS_ERR_ERROR_CORRUPTION_DETECTED;
    unsigned char *ipad;

    if (ctx == NULL || ctx->md_info == NULL || ctx->hmac_ctx == NULL) {
        return MBEDTLS_ERR_MD_BAD_INPUT_DATA;
    }

    ipad = (unsigned char *) ctx->hmac_ctx;

    if ((ret = mbedtls_md_starts(ctx)) != 0) {
        return ret;
    }
    return mbedtls_md_update(ctx, ipad, ctx->md_info->block_size);
}

int mbedtls_md_hmac(const mbedtls_md_info_t *md_info,
                    const unsigned char *key, size_t keylen,
                    const unsigned char *input, size_t ilen,
                    unsigned char *output)
{
    mbedtls_md_context_t ctx;
    int ret = MBEDTLS_ERR_ERROR_CORRUPTION_DETECTED;

    if (md_info == NULL) {
        return MBEDTLS_ERR_MD_BAD_INPUT_DATA;
    }

    mbedtls_md_init(&ctx);

    if ((ret = mbedtls_md_setup(&ctx, md_info, 1)) != 0) {
        goto cleanup;
    }

    if ((ret = mbedtls_md_hmac_starts(&ctx, key, keylen)) != 0) {
        goto cleanup;
    }
    if ((ret = mbedtls_md_hmac_update(&ctx, input, ilen)) != 0) {
        goto cleanup;
    }
    if ((ret = mbedtls_md_hmac_finish(&ctx, output)) != 0) {
        goto cleanup;
    }

cleanup:
    mbedtls_md_free(&ctx);

    return ret;
}

const char *mbedtls_md_get_name(const mbedtls_md_info_t *md_info)
{
    if (md_info == NULL) {
        return NULL;
    }

    return md_info->name;
}

#endif /* MBEDTLS_MD_C */

#endif /* MBEDTLS_MD_LIGHT */<|MERGE_RESOLUTION|>--- conflicted
+++ resolved
@@ -802,113 +802,6 @@
 }
 
 #if defined(MBEDTLS_PSA_CRYPTO_C)
-<<<<<<< HEAD
-psa_algorithm_t mbedtls_md_psa_alg_from_type(mbedtls_md_type_t md_type)
-{
-    switch (md_type) {
-#if defined(MBEDTLS_MD_CAN_MD5)
-        case MBEDTLS_MD_MD5:
-            return PSA_ALG_MD5;
-#endif
-#if defined(MBEDTLS_MD_CAN_RIPEMD160)
-        case MBEDTLS_MD_RIPEMD160:
-            return PSA_ALG_RIPEMD160;
-#endif
-#if defined(MBEDTLS_MD_CAN_SHA1)
-        case MBEDTLS_MD_SHA1:
-            return PSA_ALG_SHA_1;
-#endif
-#if defined(MBEDTLS_MD_CAN_SHA224)
-        case MBEDTLS_MD_SHA224:
-            return PSA_ALG_SHA_224;
-#endif
-#if defined(MBEDTLS_MD_CAN_SHA256)
-        case MBEDTLS_MD_SHA256:
-            return PSA_ALG_SHA_256;
-#endif
-#if defined(MBEDTLS_MD_CAN_SHA384)
-        case MBEDTLS_MD_SHA384:
-            return PSA_ALG_SHA_384;
-#endif
-#if defined(MBEDTLS_MD_CAN_SHA512)
-        case MBEDTLS_MD_SHA512:
-            return PSA_ALG_SHA_512;
-#endif
-#if defined(MBEDTLS_MD_CAN_SHA3_224)
-        case MBEDTLS_MD_SHA3_224:
-            return PSA_ALG_SHA3_224;
-#endif
-#if defined(MBEDTLS_MD_CAN_SHA3_256)
-        case MBEDTLS_MD_SHA3_256:
-            return PSA_ALG_SHA3_256;
-#endif
-#if defined(MBEDTLS_MD_CAN_SHA3_384)
-        case MBEDTLS_MD_SHA3_384:
-            return PSA_ALG_SHA3_384;
-#endif
-#if defined(MBEDTLS_MD_CAN_SHA3_512)
-        case MBEDTLS_MD_SHA3_512:
-            return PSA_ALG_SHA3_512;
-#endif
-        default:
-            return PSA_ALG_NONE;
-    }
-}
-
-mbedtls_md_type_t mbedtls_md_type_from_psa_alg(psa_algorithm_t psa_alg)
-{
-    switch (psa_alg) {
-#if defined(MBEDTLS_MD_CAN_MD5)
-        case PSA_ALG_MD5:
-            return MBEDTLS_MD_MD5;
-#endif
-#if defined(MBEDTLS_MD_CAN_RIPEMD160)
-        case PSA_ALG_RIPEMD160:
-            return MBEDTLS_MD_RIPEMD160;
-#endif
-#if defined(MBEDTLS_MD_CAN_SHA1)
-        case PSA_ALG_SHA_1:
-            return MBEDTLS_MD_SHA1;
-#endif
-#if defined(MBEDTLS_MD_CAN_SHA224)
-        case PSA_ALG_SHA_224:
-            return MBEDTLS_MD_SHA224;
-#endif
-#if defined(MBEDTLS_MD_CAN_SHA256)
-        case PSA_ALG_SHA_256:
-            return MBEDTLS_MD_SHA256;
-#endif
-#if defined(MBEDTLS_MD_CAN_SHA384)
-        case PSA_ALG_SHA_384:
-            return MBEDTLS_MD_SHA384;
-#endif
-#if defined(MBEDTLS_MD_CAN_SHA512)
-        case PSA_ALG_SHA_512:
-            return MBEDTLS_MD_SHA512;
-#endif
-#if defined(MBEDTLS_MD_CAN_SHA3_224)
-        case PSA_ALG_SHA3_224:
-            return MBEDTLS_MD_SHA3_224;
-#endif
-#if defined(MBEDTLS_MD_CAN_SHA3_256)
-        case PSA_ALG_SHA3_256:
-            return MBEDTLS_MD_SHA3_256;
-#endif
-#if defined(MBEDTLS_MD_CAN_SHA3_384)
-        case PSA_ALG_SHA3_384:
-            return MBEDTLS_MD_SHA3_384;
-#endif
-#if defined(MBEDTLS_MD_CAN_SHA3_512)
-        case PSA_ALG_SHA3_512:
-            return MBEDTLS_MD_SHA3_512;
-#endif
-        default:
-            return MBEDTLS_MD_NONE;
-    }
-}
-
-=======
->>>>>>> 5647d06b
 int mbedtls_md_error_from_psa(psa_status_t status)
 {
     return PSA_TO_MBEDTLS_ERR_LIST(status, psa_to_md_errors,
